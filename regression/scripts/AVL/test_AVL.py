# test_AVL.py
# 
# Created:  May 2017, M. Clarke
#
""" setup file for a mission with a 737 using AVL
"""

# ----------------------------------------------------------------------
#   Imports
# ----------------------------------------------------------------------

import SUAVE
<<<<<<< HEAD
from SUAVE.Core import Units

import numpy as np
import pylab as plt
=======
from SUAVE.Core import Units 
import numpy as np 

>>>>>>> 22ae1751
import copy, time
from SUAVE.Core import Data, Container  

import sys
sys.path.append('../Vehicles') 
from Boeing_737 import vehicle_setup, configs_setup
sys.path.append('../B737')
from mission_B737 import vehicle_setup, configs_setup, analyses_setup, mission_setup, missions_setup, simple_sizing
import copy

# ----------------------------------------------------------------------
#   Main
# ----------------------------------------------------------------------

def main(): 
   
    # vehicle data
    vehicle  = vehicle_setup()
    configs  = configs_setup(vehicle)

    # vehicle analyses
    configs_analyses = analyses_setup(configs)

    # append AVL aerodynamic analysis
    aerodynamics                                                          = SUAVE.Analyses.Aerodynamics.AVL()
    aerodynamics.process.compute.lift.inviscid.regression_flag            = True  # Make False first to run and get results. 
    aerodynamics.process.compute.lift.inviscid.save_regression_results    = False # Make True first to run and get results.  
    aerodynamics.process.compute.lift.inviscid.settings.spanwise_vortices = 30
    aerodynamics.process.compute.lift.inviscid.keep_files                 = True 
    aerodynamics.geometry                                                 = copy.deepcopy(configs.cruise) 
    aerodynamics.process.compute.lift.inviscid.training_file              = 'cruise_aero_data.txt'    
    configs_analyses.cruise.append(aerodynamics)                       
                                                                       
    # append AVL stability analysis                                    
    stability                                                             = SUAVE.Analyses.Stability.AVL()
    stability.regression_flag                                             = True  # Make False to run and get results. 
    stability.save_regression_results                                     = False # Make True first to run and get results. 
    stability.settings.spanwise_vortices                                  = 30
    stability.keep_files                                                  = True
    stability.geometry                                                    = copy.deepcopy(configs.cruise)
    stability.training_file                                               = 'cruise_stability_data.txt'    
    configs_analyses.cruise.append(stability)

    # ------------------------------------------------------------------
    #   Initialize the Mission
    # ------------------------------------------------------------------
    mission = SUAVE.Analyses.Mission.Sequential_Segments()
    mission.tag = 'the_mission'
    airport = SUAVE.Attributes.Airports.Airport()
    airport.altitude   =  0.0  * Units.ft
    airport.delta_isa  =  0.0
    airport.atmosphere = SUAVE.Attributes.Atmospheres.Earth.US_Standard_1976()
    mission.airport = airport    

    # unpack Segments module
    Segments = SUAVE.Analyses.Mission.Segments

    # base segment
    base_segment = Segments.Segment()


    # ------------------------------------------------------------------    
    #   Cruise Segment: constant speed, constant altitude
    # ------------------------------------------------------------------    
    segment = Segments.Cruise.Constant_Speed_Constant_Altitude(base_segment)
    segment.tag = "cruise"
    segment.analyses.extend( configs_analyses.cruise )
    segment.air_speed = 230. * Units['m/s']
    segment.distance  = 4000. * Units.km
    segment.altitude  = 10.668 * Units.km
    segment.state.numerics.number_control_points = 4 
    mission.append_segment(segment)


    missions_analyses = missions_setup(mission)

    analyses = SUAVE.Analyses.Analysis.Container()
    analyses.configs  = configs_analyses
    analyses.missions = missions_analyses 

    configs.finalize()
    analyses.finalize()
 
    # mission analysis
    mission = analyses.missions.base    
    results = mission.evaluate()

    # lift coefficient check
    lift_coefficient              = results.segments.cruise.conditions.aerodynamics.lift_coefficient[0][0]
<<<<<<< HEAD
    lift_coefficient_true         = 0.6119504004538115
=======
    lift_coefficient_true         = 0.6118540058887447
>>>>>>> 22ae1751

    print(lift_coefficient)
    diff_CL                       = np.abs(lift_coefficient  - lift_coefficient_true) 
    print('CL difference')
    print(diff_CL)
    assert np.abs((lift_coefficient  - lift_coefficient_true)/lift_coefficient_true) < 1e-6
    
    # moment coefficient check
    moment_coefficient            = results.segments.cruise.conditions.stability.static.CM[0][0]
<<<<<<< HEAD
    moment_coefficient_true       = -0.6668331289678386
=======
    moment_coefficient_true       = -0.6266657809755998
>>>>>>> 22ae1751
    
    print(moment_coefficient)
    diff_CM                       = np.abs(moment_coefficient - moment_coefficient_true)
    print('CM difference')
    print(diff_CM)
    assert np.abs((moment_coefficient - moment_coefficient_true)/moment_coefficient_true) < 1e-6    
 
    return

if __name__ == '__main__': 
    main()   <|MERGE_RESOLUTION|>--- conflicted
+++ resolved
@@ -1,7 +1,8 @@
 # test_AVL.py
 # 
 # Created:  May 2017, M. Clarke
-#
+#           Apr 2020, M. Clarke
+
 """ setup file for a mission with a 737 using AVL
 """
 
@@ -10,23 +11,27 @@
 # ----------------------------------------------------------------------
 
 import SUAVE
-<<<<<<< HEAD
-from SUAVE.Core import Units
-
-import numpy as np
-import pylab as plt
-=======
 from SUAVE.Core import Units 
 import numpy as np 
 
->>>>>>> 22ae1751
 import copy, time
-from SUAVE.Core import Data, Container  
+
+from SUAVE.Core import (
+Data, Container,
+)
 
 import sys
-sys.path.append('../Vehicles') 
+
+sys.path.append('../Vehicles')
+# the analysis functions
+
 from Boeing_737 import vehicle_setup, configs_setup
+
+
 sys.path.append('../B737')
+# the analysis functions
+
+
 from mission_B737 import vehicle_setup, configs_setup, analyses_setup, mission_setup, missions_setup, simple_sizing
 import copy
 
@@ -45,29 +50,32 @@
 
     # append AVL aerodynamic analysis
     aerodynamics                                                          = SUAVE.Analyses.Aerodynamics.AVL()
-    aerodynamics.process.compute.lift.inviscid.regression_flag            = True  # Make False first to run and get results. 
-    aerodynamics.process.compute.lift.inviscid.save_regression_results    = False # Make True first to run and get results.  
+    aerodynamics.process.compute.lift.inviscid.regression_flag            = False # Make False first to run and get results. 
+    aerodynamics.process.compute.lift.inviscid.save_regression_results    = True # Make True first to run and get results.  
     aerodynamics.process.compute.lift.inviscid.settings.spanwise_vortices = 30
-    aerodynamics.process.compute.lift.inviscid.keep_files                 = True 
+    aerodynamics.process.compute.lift.inviscid.keep_files                 = True
     aerodynamics.geometry                                                 = copy.deepcopy(configs.cruise) 
-    aerodynamics.process.compute.lift.inviscid.training_file              = 'cruise_aero_data.txt'    
+    #aerodynamics.process.compute.lift.inviscid.training_file              = 'cruise_aero_data.txt'    
     configs_analyses.cruise.append(aerodynamics)                       
                                                                        
     # append AVL stability analysis                                    
     stability                                                             = SUAVE.Analyses.Stability.AVL()
-    stability.regression_flag                                             = True  # Make False to run and get results. 
-    stability.save_regression_results                                     = False # Make True first to run and get results. 
+    stability.regression_flag                                             = False# Make False to run and get results. 
+    stability.save_regression_results                                     = True # Make True first to run and get results. 
     stability.settings.spanwise_vortices                                  = 30
     stability.keep_files                                                  = True
     stability.geometry                                                    = copy.deepcopy(configs.cruise)
-    stability.training_file                                               = 'cruise_stability_data.txt'    
+    #stability.training_file                                               = 'cruise_stability_data.txt'    
     configs_analyses.cruise.append(stability)
 
     # ------------------------------------------------------------------
     #   Initialize the Mission
     # ------------------------------------------------------------------
+
     mission = SUAVE.Analyses.Mission.Sequential_Segments()
     mission.tag = 'the_mission'
+
+    #airport
     airport = SUAVE.Attributes.Airports.Airport()
     airport.altitude   =  0.0  * Units.ft
     airport.delta_isa  =  0.0
@@ -84,13 +92,19 @@
     # ------------------------------------------------------------------    
     #   Cruise Segment: constant speed, constant altitude
     # ------------------------------------------------------------------    
+
     segment = Segments.Cruise.Constant_Speed_Constant_Altitude(base_segment)
     segment.tag = "cruise"
+
     segment.analyses.extend( configs_analyses.cruise )
+
     segment.air_speed = 230. * Units['m/s']
     segment.distance  = 4000. * Units.km
     segment.altitude  = 10.668 * Units.km
-    segment.state.numerics.number_control_points = 4 
+    
+    segment.state.numerics.number_control_points = 4
+
+    # add to mission
     mission.append_segment(segment)
 
 
@@ -98,7 +112,9 @@
 
     analyses = SUAVE.Analyses.Analysis.Container()
     analyses.configs  = configs_analyses
-    analyses.missions = missions_analyses 
+    analyses.missions = missions_analyses
+    
+    simple_sizing(configs, analyses)
 
     configs.finalize()
     analyses.finalize()
@@ -109,11 +125,7 @@
 
     # lift coefficient check
     lift_coefficient              = results.segments.cruise.conditions.aerodynamics.lift_coefficient[0][0]
-<<<<<<< HEAD
-    lift_coefficient_true         = 0.6119504004538115
-=======
     lift_coefficient_true         = 0.6118540058887447
->>>>>>> 22ae1751
 
     print(lift_coefficient)
     diff_CL                       = np.abs(lift_coefficient  - lift_coefficient_true) 
@@ -123,11 +135,7 @@
     
     # moment coefficient check
     moment_coefficient            = results.segments.cruise.conditions.stability.static.CM[0][0]
-<<<<<<< HEAD
-    moment_coefficient_true       = -0.6668331289678386
-=======
     moment_coefficient_true       = -0.6266657809755998
->>>>>>> 22ae1751
     
     print(moment_coefficient)
     diff_CM                       = np.abs(moment_coefficient - moment_coefficient_true)
@@ -138,4 +146,4 @@
     return
 
 if __name__ == '__main__': 
-    main()   +    main()    