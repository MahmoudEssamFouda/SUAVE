--- conflicted
+++ resolved
@@ -261,18 +261,13 @@
     Lift                         = vehicle.mass_properties.takeoff*9.81  
     rot.design_thrust            = (Lift * 1.5  )/net.number_of_engines  
     rot.induced_hover_velocity   = np.sqrt(Lift/(2*rho*rot.disc_area*net.number_of_engines))    
-<<<<<<< HEAD
-    rot.airfoil_geometry         =  ['../Vehicles/Airfoils/NACA_4412.txt']
-    rot.airfoil_polars           = [['../Vehicles/Airfoils/NACA_4412_polar_Re_50000.txt' ,'../Vehicles/Airfoils/NACA_4412_polar_Re_100000.txt' ,'../Vehicles/Airfoils/NACA_4412_polar_Re_200000.txt' ,
-                                     '../Vehicles/Airfoils/NACA_4412_polar_Re_500000.txt' ,'../Vehicles/Airfoils/NACA_4412_polar_Re_1000000.txt' ]]
-=======
+
     rot.airfoil_geometry         =  ['../Vehicles/Airfoils/NACA_4412.txt'] 
     rot.airfoil_polars           = [['../Vehicles/Airfoils/Polars/NACA_4412_polar_Re_50000.txt' ,
                                      '../Vehicles/Airfoils/Polars/NACA_4412_polar_Re_100000.txt' ,
                                      '../Vehicles/Airfoils/Polars/NACA_4412_polar_Re_200000.txt' ,
                                      '../Vehicles/Airfoils/Polars/NACA_4412_polar_Re_500000.txt' ,
                                      '../Vehicles/Airfoils/Polars/NACA_4412_polar_Re_1000000.txt' ]]
->>>>>>> d4d92463
     rot.airfoil_polar_stations   = [0,0,0,0,0,0,0,0,0,0,0,0,0,0,0,0,0,0,0,0]     
     rot                          = propeller_design(rot)  
     rot.rotation                 = [1,1,1,1,1,1,1,1]
