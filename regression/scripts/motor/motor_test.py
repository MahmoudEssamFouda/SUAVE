# motor_test.py
# 
# Created:  M. Clarke, Feb 2020 
#           Mar 2020, M. Clarke
#           Sep 2020, M. Clarke 

#----------------------------------------------------------------------
#   Imports
# ----------------------------------------------------------------------

import SUAVE
from SUAVE.Core import Units

from SUAVE.Core import (
Data, Container,
)
from SUAVE.Methods.Propulsion.electric_motor_sizing import size_from_mass , size_optimal_motor
from SUAVE.Methods.Propulsion                       import propeller_design
import numpy as np
import copy, time

def main():
    '''This script checks the functions in in Motor.py used to compute motor torques 
    and output voltage and currents'''
    # Propeller 
<<<<<<< HEAD
    prop                     = SUAVE.Components.Energy.Converters.Propeller()
    prop.number_of_blades    = 2.0 
    prop.freestream_velocity = 50.0
    prop.angular_velocity    = 209.43951023931953
    prop.tip_radius          = 1.5
    prop.hub_radius          = 0.05
    prop.design_Cl           = 0.7 
    prop.design_altitude     = 0.0 * Units.km
    prop.design_thrust       = 2271.2220451593753 
    prop                     = propeller_design(prop)   
=======
    prop                         = SUAVE.Components.Energy.Converters.Propeller()
    prop.number_of_blades        = 2.0 
    prop.freestream_velocity     = 50.0
    prop.angular_velocity        = 209.43951023931953
    prop.tip_radius              = 1.5
    prop.hub_radius              = 0.05
    prop.design_Cl               = 0.7 
    prop.design_altitude         = 0.0 * Units.km
    prop.design_thrust           = 2271.2220451593753 
    prop.airfoil_geometry        =  ['../Vehicles/NACA_4412.txt'] 
    prop.airfoil_polars          = [['../Vehicles/NACA_4412_polar_Re_50000.txt' ,'../Vehicles/NACA_4412_polar_Re_100000.txt' ,'../Vehicles/NACA_4412_polar_Re_200000.txt' ,
                                     '../Vehicles/NACA_4412_polar_Re_500000.txt' ,'../Vehicles/NACA_4412_polar_Re_1000000.txt' ]]
    prop.airfoil_polar_stations  = [0,0,0,0,0,0,0,0,0,0,0,0,0,0,0,0,0,0,0,0]     
    prop                         = propeller_design(prop)   
>>>>>>> 49d6850e
    
    # Motor
    #------------------------------------------------------------------
    # Design Motors
    #------------------------------------------------------------------
    # Propeller (Thrust) motor
    motor                      = SUAVE.Components.Energy.Converters.Motor()
    motor.mass_properties.mass = 9. * Units.kg 
    motor.efficiency           = 0.935
    motor.gear_ratio           = 1. 
    motor.gearbox_efficiency   = 1. # Gear box efficiency     
    motor.no_load_current      = 2.0 
    motor.propeller_radius     = prop.tip_radius
    motor.nominal_voltage      = 400
    motor                      = size_optimal_motor(motor,prop)  
  
    # Propeller (Thrust) motor
    motor_low_fid                      = SUAVE.Components.Energy.Converters.Motor_Lo_Fid()
    motor_low_fid.motor_efficiency     = 0.98
    motor_low_fid.rated_power          = 1000
    motor_low_fid.rated_voltage        = 200
    motor_low_fid.mass_properties.mass = 9. * Units.kg 
    size_from_mass(motor_low_fid)
    
    # Find the operating conditions
    atmosphere = SUAVE.Analyses.Atmospheric.US_Standard_1976()
    atmosphere_conditions =  atmosphere.compute_values(prop.design_altitude) 
    V  = prop.freestream_velocity
    conditions = Data()
    conditions.freestream                               = Data()
    conditions.propulsion                               = Data()
    conditions.frames                                   = Data()
    conditions.frames.body                              = Data()
    conditions.frames.inertial                          = Data()
    conditions.freestream.update(atmosphere_conditions)
    conditions.freestream.dynamic_viscosity             = atmosphere_conditions.dynamic_viscosity
    conditions.freestream.velocity                      = np.array([[V,0,0]])
    conditions.propulsion.throttle                      = np.array([[1.0]])
    conditions.frames.body.transform_to_inertial        = np.array([np.eye(3)]) 
    conditions.propulsion.propeller_power_coefficient   = np.array([[0.02]]) 
    
    #------------------------------------
    # Motor Omega Function  
    #------------------------------------
    # create copy of motor to test functions 
    motor_1 = motor    
    
    # Define function specific inputs 
    voltage_1 =  400
    motor_1.inputs.voltage = np.array([[voltage_1]]) 
    
    # Run Motor Omega Function 
    omega_1  = motor_1.omega(conditions)   
    torque_1 = motor_1.outputs.torque[0][0] 
    
    #------------------------------------
    # Motor Current Function 
    #------------------------------------
    # create copy of motor to test functions 
    motor_2 = motor    
    
    # Define function specific inputs  
    motor_2.inputs.voltage = np.array([[voltage_1]])
    motor_2.outputs.omega  = np.array([[prop.angular_velocity]])
    
    # Run Motor Current Function 
    i, etam = motor_2.current(conditions) 
    current_2 = i[0][0]
    
    #------------------------------------
    # Motor Torque Function 
    #------------------------------------    
    # create copy of motor to test functions  
    motor_3  = motor      
    
    # Define function specific inputs  
    motor_3.inputs.voltage = np.array([[voltage_1]]) 
    motor_3.inputs.omega  = np.array([[prop.angular_velocity]])   
    
    # Run Motor Torque Function 
    motor_3.torque(conditions)
    torque_3 = motor_3.outputs.torque[0][0] 
    
    #------------------------------------
    # Motor Voltage-Current Function 
    #------------------------------------    
    # create copy of motor to test functions   
    motor_4  = motor     
    
    # Define function specific inputs    
    motor_4.inputs.torque = np.array([[torque_1]])
    
    # Run Motor Voltage-Current Function 
    motor_4.voltage_current(conditions) 
    voltage_4 = motor_4.outputs.voltage[0][0]
    current_4 = motor_4.outputs.current[0][0]
    
    #------------------------------------
    # Low Fidelity Motor  
    #------------------------------------    
    motor_low_fid.inputs.voltage = np.array([[voltage_1]])    
    p , i =    motor_low_fid.power_lo(conditions)
    power_out = p[0][0]
    current   = i[0][0]  
     
    # Truth values
    omega_1_truth    = 163.57739828 
    torque_1_truth   = 642.2133744789122
    current_2_truth  = 280.91757593860325 
    torque_3_truth   = 394.3370915620151
    voltage_4_truth  = 464.8404166761976 
    current_4_truth  = 456.24232586256414 
    power_out_truth  = 1960.0
  
    error = Data()
    error.omega_test     = np.max(np.abs(omega_1_truth   - omega_1[0][0]  ))
    error.torque_test_1  = np.max(np.abs(torque_1_truth  - torque_1 ))
    error.current_test_1 = np.max(np.abs(current_2_truth - current_2))
    error.torque_test_2  = np.max(np.abs(torque_3_truth  - torque_3 ))
    error.voltage_test   = np.max(np.abs(voltage_4_truth - voltage_4))
    error.current_test_2 = np.max(np.abs(current_4_truth - current_4))
    error.power_out_test = np.max(np.abs(power_out_truth - power_out)) 
    
    print('Errors:')
    print(error)
    
    for k,v in list(error.items()):
        assert(np.abs(v)<1e-6)
     
    return

# ----------------------------------------------------------------------        
#   Call Main
# ----------------------------------------------------------------------    

if __name__ == '__main__':
    main()<|MERGE_RESOLUTION|>--- conflicted
+++ resolved
@@ -23,18 +23,6 @@
     '''This script checks the functions in in Motor.py used to compute motor torques 
     and output voltage and currents'''
     # Propeller 
-<<<<<<< HEAD
-    prop                     = SUAVE.Components.Energy.Converters.Propeller()
-    prop.number_of_blades    = 2.0 
-    prop.freestream_velocity = 50.0
-    prop.angular_velocity    = 209.43951023931953
-    prop.tip_radius          = 1.5
-    prop.hub_radius          = 0.05
-    prop.design_Cl           = 0.7 
-    prop.design_altitude     = 0.0 * Units.km
-    prop.design_thrust       = 2271.2220451593753 
-    prop                     = propeller_design(prop)   
-=======
     prop                         = SUAVE.Components.Energy.Converters.Propeller()
     prop.number_of_blades        = 2.0 
     prop.freestream_velocity     = 50.0
@@ -49,7 +37,6 @@
                                      '../Vehicles/NACA_4412_polar_Re_500000.txt' ,'../Vehicles/NACA_4412_polar_Re_1000000.txt' ]]
     prop.airfoil_polar_stations  = [0,0,0,0,0,0,0,0,0,0,0,0,0,0,0,0,0,0,0,0]     
     prop                         = propeller_design(prop)   
->>>>>>> 49d6850e
     
     # Motor
     #------------------------------------------------------------------
