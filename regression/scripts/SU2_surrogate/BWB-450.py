--- conflicted
+++ resolved
@@ -54,11 +54,7 @@
     results = mission.evaluate()
     
     final_mass = results.segments[-1].conditions.weights.total_mass[-1,0]/Units.lb
-<<<<<<< HEAD
-    final_mass_true = 560008.83682202641 # [lbs]
-=======
     final_mass_true = 563945.5365830477 # [lbs]
->>>>>>> bdde71be
    
     print(final_mass)
     
