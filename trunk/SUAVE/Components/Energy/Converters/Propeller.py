## @ingroup Components-Energy-Converters
# Propeller.py
#
# Created:  Jun 2014, E. Botero
# Modified: Jan 2016, T. MacDonald
#           Feb 2019, M. Vegh            
#           Mar 2020, M. Clarke
#           Sep 2020, M. Clarke 
#           Mar 2021, R. Erhard

# ----------------------------------------------------------------------
#  Imports
# ----------------------------------------------------------------------
from SUAVE.Components.Energy.Energy_Component import Energy_Component
from SUAVE.Core import Data
from SUAVE.Methods.Geometry.Three_Dimensional \
     import  orientation_product, orientation_transpose

# package imports
import numpy as np

# ----------------------------------------------------------------------
#  Propeller Class
# ----------------------------------------------------------------------    
## @ingroup Components-Energy-Converters
class Propeller(Energy_Component):
    """This is a propeller component.
    
    Assumptions:
    None

    Source:
    None
    """     
    def __defaults__(self):
        """This sets the default values for the component to function.

        Assumptions:
        None

        Source:
        N/A

        Inputs:
        None

        Outputs:
        None

        Properties Used:
        None
        """         

<<<<<<< HEAD
        self.tag                       = 'Propeller'        
        self.number_of_blades          = 0.0
=======
        self.tag                       = 'propeller'
        self.number_of_blades          = 0.0 
>>>>>>> 49d6850e
        self.tip_radius                = 0.0
        self.hub_radius                = 0.0
        self.twist_distribution        = 0.0
        self.chord_distribution        = 0.0
        self.mid_chord_alignment       = 0.0
        self.thickness_to_chord        = 0.0
        self.blade_solidity            = 0.0
        self.thrust_angle              = 0.0
        self.pitch_command             = 0.0
        self.design_power              = None
        self.design_thrust             = None        
        self.induced_hover_velocity    = 0.0
        self.airfoil_geometry          = None
        self.airfoil_polars            = None
        self.airfoil_polar_stations    = None 
        self.radius_distribution       = None
        self.rotation                  = None
        self.ducted                    = False         
        self.number_azimuthal_stations = 24
        self.induced_power_factor      = 1.48  #accounts for interference effects
        self.profile_drag_coefficient  = .03     
        self.nonuniform_freestream     = False

    def spin(self,conditions):
        """Analyzes a propeller given geometry and operating conditions.

        Assumptions:
        per source

        Source:
        Drela, M. "Qprop Formulation", MIT AeroAstro, June 2006
        http://web.mit.edu/drela/Public/web/qprop/qprop_theory.pdf
        
        Leishman, Gordon J. Principles of helicopter aerodynamics
        Cambridge university press, 2006.      

        Inputs:
        self.inputs.omega                    [radian/s]
        conditions.freestream.               
          density                            [kg/m^3]
          dynamic_viscosity                  [kg/(m-s)]
          speed_of_sound                     [m/s]
          temperature                        [K]
        conditions.frames.                   
          body.transform_to_inertial         (rotation matrix)
          inertial.velocity_vector           [m/s]
        conditions.propulsion.               
          throttle                           [-]
                                             
        Outputs:                             
        conditions.propulsion.outputs.        
           number_radial_stations            [-]
           number_azimuthal_stations         [-] 
           disc_radial_distribution          [m]
           thrust_angle                      [rad]
           speed_of_sound                    [m/s]
           density                           [kg/m-3]
           velocity                          [m/s]
           disc_tangential_induced_velocity  [m/s]
           disc_axial_induced_velocity       [m/s]
           disc_tangential_velocity          [m/s]
           disc_axial_velocity               [m/s]
           drag_coefficient                  [-]
           lift_coefficient                  [-]
           omega                             [rad/s]
           disc_circulation                  [-] 
           blade_dT_dR                       [N/m]
           blade_dT_dr                       [N]
           blade_thrust_distribution         [N]
           disc_thrust_distribution          [N]
           thrust_per_blade                  [N]
           thrust_coefficient                [-] 
           azimuthal_distribution            [rad]
           disc_azimuthal_distribution       [rad]
           blade_dQ_dR                       [N]
           blade_dQ_dr                       [Nm]
           blade_torque_distribution         [Nm] 
           disc_torque_distribution          [Nm] 
           torque_per_blade                  [Nm] 
           torque_coefficient                [-] 
           power                             [W]    
           power_coefficient                 [-] 
                                             
        Properties Used:                     
        self.                                
          number_of_blades                   [-]
          tip_radius                         [m]
          hub_radius                         [m]
          twist_distribution                 [radians]
          chord_distribution                 [m]
          mid_chord_alignment                [m] 
          thrust_angle                       [radians]
        """         
           
        #Unpack    
<<<<<<< HEAD
        B       = self.number_of_blades
=======
        B       = self.number_of_blades 
>>>>>>> 49d6850e
        R       = self.tip_radius
        Rh      = self.hub_radius
        beta_0  = self.twist_distribution
        c       = self.chord_distribution
        chi     = self.radius_distribution 
        omega   = self.inputs.omega
        a_geo   = self.airfoil_geometry      
        a_loc   = self.airfoil_polar_stations  
        cl_sur  = self.airfoil_cl_surrogates
        cd_sur  = self.airfoil_cd_surrogates 
        tc      = self.thickness_to_chord
        rho     = conditions.freestream.density[:,0,None]
        mu      = conditions.freestream.dynamic_viscosity[:,0,None]
        Vv      = conditions.frames.inertial.velocity_vector 
        a       = conditions.freestream.speed_of_sound[:,0,None]
        T       = conditions.freestream.temperature[:,0,None]
        pitch_c = self.pitch_command
        theta   = self.thrust_angle 
        Na      = self.number_azimuthal_stations 
        BB      = B*B    
        BBB     = BB*B
        
        nonuniform_freestream = self.nonuniform_freestream
        rotation              = self.rotation
        
        # calculate total blade pitch
        total_blade_pitch = beta_0 + pitch_c  
         
        # Velocity in the Body frame
        T_body2inertial = conditions.frames.body.transform_to_inertial
        T_inertial2body = orientation_transpose(T_body2inertial)
        V_body          = orientation_product(T_inertial2body,Vv)
        body2thrust     = np.array([[np.cos(theta), 0., np.sin(theta)],[0., 1., 0.], [-np.sin(theta), 0., np.cos(theta)]])
        T_body2thrust   = orientation_transpose(np.ones_like(T_body2inertial[:])*body2thrust)  
        V_thrust        = orientation_product(T_body2thrust,V_body) 
        
        
        #Things that don't change with iteration
        Nr       = len(c) # Number of stations radially    
        ctrl_pts = len(Vv)
        
        # set up non dimensional radial distribution 
        if self.radius_distribution is None:
            chi0= Rh/R                      # Where the rotor blade actually starts
            chi = np.linspace(chi0,1,Nr+1)  # Vector of nondimensional radii
            chi = chi[0:Nr]
    
        else:
            chi = self.radius_distribution/R
            
        V        = V_thrust[:,0,None] 
        omega    = np.abs(omega)        
        r        = chi*R            # Radial coordinate 
        omegar   = np.outer(omega,r)
        pi       = np.pi            
        pi2      = pi*pi        
        n        = omega/(2.*pi)    # Cycles per second  
        nu       = mu/rho  
        
        deltar   = (r[1]-r[0])  
        deltachi = (chi[1]-chi[0])          
        rho_0    = rho
        
        # azimuth distribution 
        psi            = np.linspace(0,2*pi,Na+1)[:-1]
        psi_2d         = np.tile(np.atleast_2d(psi).T,(1,Nr))
        psi_2d         = np.repeat(psi_2d[np.newaxis, :, :], ctrl_pts, axis=0)   
        
        # 2D radial distribution non dimensionalized
        chi_2d         = np.tile(chi ,(Na,1))            
        chi_2d         = np.repeat(chi_2d[ np.newaxis,:, :], ctrl_pts, axis=0) 
        r_dim_2d       = np.tile(r ,(Na,1))  
        r_dim_2d       = np.repeat(r_dim_2d[ np.newaxis,:, :], ctrl_pts, axis=0)  
     
        # Setup a Newton iteration
        diff   = 1. 
        ii     = 0
        tol    = 1e-6  # Convergence tolerance
        
        use_2d_analysis = False
        
        if theta !=0:
            # thrust angle creates disturbances in radial and tangential velocities
            use_2d_analysis       = True
            
            # component of freestream in the propeller plane
            Vz  = V_thrust[:,2,None,None]
            Vz  = np.repeat(Vz, Na,axis=1)
            Vz  = np.repeat(Vz, Nr,axis=2)
            
            if rotation == None:
                print("Propeller rotation not specified. Set to 1 (clockwise when viewed from behind).")
                rotation = 1
            
            # compute resulting radial and tangential velocities in propeller frame
            ut =  ( Vz*np.cos(psi_2d)  ) * rotation
            ur =  (-Vz*np.sin(psi_2d)  )
            ua =  np.zeros_like(ut)
            
        if nonuniform_freestream:
            use_2d_analysis   = True

            # account for upstream influences
            ua = self.axial_velocities_2d
            ut = self.tangential_velocities_2d
            ur = self.radial_velocities_2d
            
        if use_2d_analysis:
            # make everything 2D with shape (ctrl_pts,Na,Nr)
            size   = (ctrl_pts,Na,Nr)
            PSI    = np.ones(size)
            PSIold = np.zeros(size)
            
            # 2-D freestream velocity and omega*r
            V_2d  = V_thrust[:,0,None,None]
            V_2d  = np.repeat(V_2d, Na,axis=1)
            V_2d  = np.repeat(V_2d, Nr,axis=2)
            
            omegar = (np.repeat(np.outer(omega,r)[:,None,:], Na, axis=1))
            
            # total velocities
            Ua     = V_2d + ua         
            
            # 2-D blade pitch and radial distributions
            beta = np.tile(total_blade_pitch,(Na ,1))
            beta = np.repeat(beta[np.newaxis,:, :], ctrl_pts, axis=0)
            r    = np.tile(r,(Na ,1))
            r    = np.repeat(r[np.newaxis,:, :], ctrl_pts, axis=0) 
            
            # 2-D atmospheric properties
            a   = np.tile(np.atleast_2d(a),(1,Nr))
            a   = np.repeat(a[:, np.newaxis,  :], Na, axis=1)  
            nu  = np.tile(np.atleast_2d(nu),(1,Nr))
            nu  = np.repeat(nu[:, np.newaxis,  :], Na, axis=1)    
            rho = np.tile(np.atleast_2d(rho),(1,Nr))
            rho = np.repeat(rho[:, np.newaxis,  :], Na, axis=1)  
            T   = np.tile(np.atleast_2d(T),(1,Nr))
            T   = np.repeat(T[:, np.newaxis,  :], Na, axis=1)              
            
        else:
            # uniform freestream
            ua       = np.zeros_like(V)              
            ut       = np.zeros_like(V)             
            ur       = np.zeros_like(V)
            
            # total velocities
            Ua     = np.outer((V + ua),np.ones_like(r))
            beta   = total_blade_pitch
            
            # Things that will change with iteration
            size   = (ctrl_pts,Nr)
            PSI    = np.ones(size)
            PSIold = np.zeros(size)  
        
        # total velocities
        Ut   = omegar - ut
        U    = np.sqrt(Ua*Ua + Ut*Ut + ur*ur)
        
        # Drela's Theory
        while (diff>tol):
            sin_psi      = np.sin(PSI)
            cos_psi      = np.cos(PSI)
            Wa           = 0.5*Ua + 0.5*U*sin_psi
            Wt           = 0.5*Ut + 0.5*U*cos_psi   
            va           = Wa - Ua
            vt           = Ut - Wt
            alpha        = beta - np.arctan2(Wa,Wt)
            W            = (Wa*Wa + Wt*Wt)**0.5
            Ma           = (W)/a        # a is the speed of sound  
            lamdaw       = r*Wa/(R*Wt) 
            
            # Limiter to keep from Nan-ing
            lamdaw[lamdaw<0.] = 0. 
            f            = (B/2.)*(1.-r/R)/lamdaw
            f[f<0.]      = 0.
            piece        = np.exp(-f)
            arccos_piece = np.arccos(piece)
            F            = 2.*arccos_piece/pi # Prandtl's tip factor
            Gamma        = vt*(4.*pi*r/B)*F*(1.+(4.*lamdaw*R/(pi*B*r))*(4.*lamdaw*R/(pi*B*r)))**0.5 
            Re           = (W*c)/nu  
            
            # Compute aerodynamic forces based on specified input airfoil or using a surrogate
            Cl, Cdval = compute_aerodynamic_forces(a_loc, a_geo, cl_sur, cd_sur, ctrl_pts, Nr, Na, Re, Ma, alpha, tc, use_2d_analysis)

            Rsquiggly   = Gamma - 0.5*W*c*Cl
        
            # An analytical derivative for dR_dpsi, this is derived by taking a derivative of the above equations
            # This was solved symbolically in Matlab and exported        
            f_wt_2      = 4*Wt*Wt
            f_wa_2      = 4*Wa*Wa
            Ucospsi     = U*cos_psi
            Usinpsi     = U*sin_psi
            Utcospsi    = Ut*cos_psi
            Uasinpsi    = Ua*sin_psi 
            UapUsinpsi  = (Ua + Usinpsi)
            utpUcospsi  = (Ut + Ucospsi) 
            utpUcospsi2 = utpUcospsi*utpUcospsi
            UapUsinpsi2 = UapUsinpsi*UapUsinpsi 
            dR_dpsi     = ((4.*U*r*arccos_piece*sin_psi*((16.*UapUsinpsi2)/(BB*pi2*f_wt_2) + 1.)**(0.5))/B - 
                           (pi*U*(Ua*cos_psi - Ut*sin_psi)*(beta - np.arctan((Wa+Wa)/(Wt+Wt))))/(2.*(f_wt_2 + f_wa_2)**(0.5))
                           + (pi*U*(f_wt_2 +f_wa_2)**(0.5)*(U + Utcospsi  +  Uasinpsi))/(2.*(f_wa_2/(f_wt_2) + 1.)*utpUcospsi2)
                           - (4.*U*piece*((16.*UapUsinpsi2)/(BB*pi2*f_wt_2) + 1.)**(0.5)*(R - r)*(Ut/2. - 
                            (Ucospsi)/2.)*(U + Utcospsi + Uasinpsi ))/(f_wa_2*(1. - np.exp(-(B*(Wt+Wt)*(R - 
                            r))/(r*(Wa+Wa))))**(0.5)) + (128.*U*r*arccos_piece*(Wa+Wa)*(Ut/2. - (Ucospsi)/2.)*(U + 
                            Utcospsi  + Uasinpsi ))/(BBB*pi2*utpUcospsi*utpUcospsi2*((16.*f_wa_2)/(BB*pi2*f_wt_2) + 1.)**(0.5))) 
        
            dR_dpsi[np.isnan(dR_dpsi)] = 0.1
        
            dpsi        = -Rsquiggly/dR_dpsi
            PSI         = PSI + dpsi
            diff        = np.max(abs(PSIold-PSI))
            PSIold      = PSI
        
            # omega = 0, do not run BEMT convergence loop 
            if all(omega[:,0]) == 0. :
                break
            
            # If its really not going to converge
            if np.any(PSI>pi/2) and np.any(dpsi>0.0):
                print("Propeller BEMT did not converge to a solution (Stall)")
                break
        
            ii+=1 
            if ii>10000:
                print("Propeller BEMT did not converge to a solution (Iteration Limit)")
                break
    
        # More Cd scaling from Mach from AA241ab notes for turbulent skin friction
        Tw_Tinf     = 1. + 1.78*(Ma*Ma)
        Tp_Tinf     = 1. + 0.035*(Ma*Ma) + 0.45*(Tw_Tinf-1.)
        Tp          = (Tp_Tinf)*T
        Rp_Rinf     = (Tp_Tinf**2.5)*(Tp+110.4)/(T+110.4) 
        Cd          = ((1/Tp_Tinf)*(1/Rp_Rinf)**0.2)*Cdval  
        
        epsilon                  = Cd/Cl
        epsilon[epsilon==np.inf] = 10. 

        blade_T_distribution     = rho*(Gamma*(Wt-epsilon*Wa))*deltar 
        blade_Q_distribution     = rho*(Gamma*(Wa+epsilon*Wt)*r)*deltar 
        
        if use_2d_analysis:
            blade_T_distribution_2d = blade_T_distribution
            blade_Q_distribution_2d = blade_Q_distribution
            blade_Gamma_2d = Gamma
            
            # set 1d blade loadings to be the average:
            blade_T_distribution    = np.mean((blade_T_distribution_2d), axis = 1)
            blade_Q_distribution    = np.mean((blade_Q_distribution_2d), axis = 1)  
            
            Va_2d = Wa
            Vt_2d = Wt
            Va_avg = np.average(Wa, axis=1)      # averaged around the azimuth
            Vt_avg = np.average(Wt, axis=1)      # averaged around the azimuth
            
            Va_ind_2d = va
            Vt_ind_2d = vt
            Vt_ind_avg    = np.average(vt, axis=1)
            Va_ind_avg    = np.average(va, axis=1)          
            
        else:
            Va_2d   = np.repeat(Wa.T[ : , np.newaxis , :], Na, axis=1).T
            Vt_2d   = np.repeat(Wt.T[ : , np.newaxis , :], Na, axis=1).T
    
            blade_T_distribution_2d  = np.repeat(blade_T_distribution.T[ np.newaxis,:  , :], Na, axis=0).T 
            blade_Q_distribution_2d  = np.repeat(blade_Q_distribution.T[ np.newaxis,:  , :], Na, axis=0).T 
            blade_Gamma_2d           = np.repeat(Gamma.T[ : , np.newaxis , :], Na, axis=1).T

            Vt_avg                  = Wt
            Va_avg                  = Wa 
            Vt_ind_avg              = vt
            Va_ind_avg              = va            
            Va_ind_2d               = np.repeat(va.T[ : , np.newaxis , :], Na, axis=1).T
            Vt_ind_2d               = np.repeat(vt.T[ : , np.newaxis , :], Na, axis=1).T    
              
        blade_dT_dR = np.zeros((ctrl_pts,Nr))
        blade_dT_dr = np.zeros((ctrl_pts,Nr))
        blade_dQ_dR = np.zeros((ctrl_pts,Nr))
        blade_dQ_dr = np.zeros((ctrl_pts,Nr))
        
        for i in range(ctrl_pts):
            blade_dT_dR[i,:] = np.gradient(blade_T_distribution[i],deltar)
            blade_dT_dr[i,:] = np.gradient(blade_T_distribution[i],deltachi)
            blade_dQ_dR[i,:] = np.gradient(blade_Q_distribution[i],deltar)
            blade_dQ_dr[i,:] = np.gradient(blade_Q_distribution[i],deltachi)
        
        thrust                  = np.atleast_2d((B * np.sum(blade_T_distribution, axis = 1))).T 
        torque                  = np.atleast_2d((B * np.sum(blade_Q_distribution, axis = 1))).T         
        power                   = omega*torque   
        
        # calculate coefficients 
        D        = 2*R 
        Cq       = torque/(rho_0*(n*n)*(D*D*D*D*D)) 
        Ct       = thrust/(rho_0*(n*n)*(D*D*D*D))
        Cp       = power/(rho_0*(n*n*n)*(D*D*D*D*D))
        etap     = V*thrust/power 

        # prevent things from breaking 
        Cq[Cq<0]                                           = 0.  
        Ct[Ct<0]                                           = 0.  
        Cp[Cp<0]                                           = 0.  
        thrust[conditions.propulsion.throttle[:,0] <=0.0]  = 0.0
        power[conditions.propulsion.throttle[:,0]  <=0.0]  = 0.0 
        torque[conditions.propulsion.throttle[:,0]  <=0.0] = 0.0
        thrust[omega<0.0]                                  = - thrust[omega<0.0]  
        thrust[omega==0.0]                                 = 0.0
        power[omega==0.0]                                  = 0.0
        torque[omega==0.0]                                 = 0.0
        Ct[omega==0.0]                                     = 0.0
        Cp[omega==0.0]                                     = 0.0 
        etap[omega==0.0]                                   = 0.0 
        
        # assign efficiency to network
        conditions.propulsion.etap = etap   
        
        # store data
        self.azimuthal_distribution                   = psi  
        results_conditions                            = Data     
        outputs                                       = results_conditions( 
                    number_radial_stations            = Nr,
                    number_azimuthal_stations         = Na,   
                    disc_radial_distribution          = r_dim_2d,  
                    thrust_angle                      = theta,
                    speed_of_sound                    = conditions.freestream.speed_of_sound,
                    density                           = conditions.freestream.density,
                    velocity                          = Vv, 
                    blade_tangential_induced_velocity = Vt_ind_avg, 
                    blade_axial_induced_velocity      = Va_ind_avg,  
                    blade_tangential_velocity         = Vt_avg, 
                    blade_axial_velocity              = Va_avg,  
                    disc_tangential_induced_velocity  = Vt_ind_2d, 
                    disc_axial_induced_velocity       = Va_ind_2d,  
                    disc_tangential_velocity          = Vt_2d, 
                    disc_axial_velocity               = Va_2d, 
                    drag_coefficient                  = Cd,
                    lift_coefficient                  = Cl,       
                    omega                             = omega,  
                    disc_circulation                  = blade_Gamma_2d,
                    blade_dT_dR                       = blade_dT_dR,
                    blade_dT_dr                       = blade_dT_dr,
                    blade_thrust_distribution         = blade_T_distribution, 
                    disc_thrust_distribution          = blade_T_distribution_2d, 
                    thrust_per_blade                  = thrust/B, 
                    thrust_coefficient                = Ct, 
                    disc_azimuthal_distribution       = psi_2d,
                    blade_dQ_dR                       = blade_dQ_dR,
                    blade_dQ_dr                       = blade_dQ_dr,
                    blade_torque_distribution         = blade_Q_distribution, 
                    disc_torque_distribution          = blade_Q_distribution_2d, 
                    torque_per_blade                  = torque/B,   
                    torque_coefficient                = Cq,   
                    power                             = power,
                    power_coefficient                 = Cp,    
                    converged_inflow_ratio            = lamdaw,
                    disc_local_angle_of_attack        = alpha
            ) 
    
        return thrust, torque, power, Cp, outputs , etap


def compute_aerodynamic_forces(a_loc, a_geo, cl_sur, cd_sur, ctrl_pts, Nr, Na, Re, Ma, alpha, tc, use_2d_analysis):
    """
    Cl, Cdval = compute_aerodynamic_forces(  a_loc, 
                                             a_geo, 
                                             cl_sur, 
                                             cd_sur, 
                                             ctrl_pts, 
                                             Nr, 
                                             Na, 
                                             Re, 
                                             Ma, 
                                             alpha, 
                                             tc, 
                                             nonuniform_freestream )
                                             
    Computes the aerodynamic forces at sectional blade locations. If airfoil 
    geometry and locations are specified, the forces are computed using the 
    airfoil polar lift and drag surrogates, accounting for the local Reynolds 
    number and local angle of attack. 
    
    If the airfoils are not specified, an approximation is used.

    Assumptions:
    N/A

    Source:
    N/A

    Inputs:
    a_loc                      Locations of specified airfoils                 [-]
    a_geo                      Geometry of specified airfoil                   [-]
    cl_sur                     Lift Coefficient Surrogates                     [-]
    cd_sur                     Drag Coefficient Surrogates                     [-]
    ctrl_pts                   Number of control points                        [-]
    Nr                         Number of radial blade sections                 [-]
    Na                         Number of azimuthal blade stations              [-]
    Re                         Local Reynolds numbers                          [-]
    Ma                         Local Mach number                               [-]
    alpha                      Local angles of attack                          [radians]
    tc                         Thickness to chord                              [-]
    use_2d_analysis            Specifies 2d disc vs. 1d single angle analysis  [Boolean]
                                                     
                                                     
    Outputs:                                          
    Cl                       Lift Coefficients                         [-]                               
    Cdval                    Drag Coefficients  (before scaling)       [-]
    """        
    # If propeller airfoils are defined, use airfoil surrogate 
    if a_loc != None:
        # Compute blade Cl and Cd distribution from the airfoil data  
        dim_sur = len(cl_sur)   
        if use_2d_analysis:
            # return the 2D Cl and CDval of shape (ctrl_pts, Na, Nr)
            Cl      = np.zeros((ctrl_pts,Na,Nr))              
            Cdval   = np.zeros((ctrl_pts,Na,Nr))
            for jj in range(dim_sur):                 
                Cl_af           = cl_sur[a_geo[jj]](Re,alpha,grid=False)  
                Cdval_af        = cd_sur[a_geo[jj]](Re,alpha,grid=False)  
                locs            = np.where(np.array(a_loc) == jj )
                Cl[:,:,locs]    = Cl_af[:,:,locs]
                Cdval[:,:,locs] = Cdval_af[:,:,locs]          
        else:
            # return the 1D Cl and CDval of shape (ctrl_pts, Nr)
            Cl      = np.zeros((ctrl_pts,Nr))              
            Cdval   = np.zeros((ctrl_pts,Nr))  
            
            for jj in range(dim_sur):                 
                Cl_af         = cl_sur[a_geo[jj]](Re,alpha,grid=False)  
                Cdval_af      = cd_sur[a_geo[jj]](Re,alpha,grid=False)  
                locs          = np.where(np.array(a_loc) == jj )
                Cl[:,locs]    = Cl_af[:,locs]
                Cdval[:,locs] = Cdval_af[:,locs]                   
    else:
        # Estimate Cl max 
        Cl_max_ref = -0.0009*tc**3 + 0.0217*tc**2 - 0.0442*tc + 0.7005
        Re_ref     = 9.*10**6      
        Cl1maxp    = Cl_max_ref * ( Re / Re_ref ) **0.1
        
        # If not airfoil polar provided, use 2*pi as lift curve slope
        Cl = 2.*np.pi*alpha
    
        # By 90 deg, it's totally stalled.
        Cl[Cl>Cl1maxp]  = Cl1maxp[Cl>Cl1maxp] # This line of code is what changed the regression testing
        Cl[alpha>=np.pi/2] = 0.
        
        # Scale for Mach, this is Karmen_Tsien
        Cl[Ma[:,:]<1.] = Cl[Ma[:,:]<1.]/((1-Ma[Ma[:,:]<1.]*Ma[Ma[:,:]<1.])**0.5+((Ma[Ma[:,:]<1.]*Ma[Ma[:,:]<1.])/(1+(1-Ma[Ma[:,:]<1.]*Ma[Ma[:,:]<1.])**0.5))*Cl[Ma<1.]/2)
        
        # If the blade segments are supersonic, don't scale
        Cl[Ma[:,:]>=1.] = Cl[Ma[:,:]>=1.]  
        
        #This is an atrocious fit of DAE51 data at RE=50k for Cd
        Cdval = (0.108*(Cl*Cl*Cl*Cl)-0.2612*(Cl*Cl*Cl)+0.181*(Cl*Cl)-0.0139*Cl+0.0278)*((50000./Re)**0.2)
        Cdval[alpha>=np.pi/2] = 2.    
        
    return Cl, Cdval<|MERGE_RESOLUTION|>--- conflicted
+++ resolved
@@ -51,13 +51,8 @@
         None
         """         
 
-<<<<<<< HEAD
-        self.tag                       = 'Propeller'        
-        self.number_of_blades          = 0.0
-=======
         self.tag                       = 'propeller'
         self.number_of_blades          = 0.0 
->>>>>>> 49d6850e
         self.tip_radius                = 0.0
         self.hub_radius                = 0.0
         self.twist_distribution        = 0.0
@@ -153,11 +148,7 @@
         """         
            
         #Unpack    
-<<<<<<< HEAD
-        B       = self.number_of_blades
-=======
         B       = self.number_of_blades 
->>>>>>> 49d6850e
         R       = self.tip_radius
         Rh      = self.hub_radius
         beta_0  = self.twist_distribution
