## @ingroup Components
# Physical_Component.py
# 
# Created:  
# Modified: Feb 2016, T. MacDonald
#           May 2020, E. Botero


# ----------------------------------------------------------------------
#  Imports
# ----------------------------------------------------------------------

from .Component import Component
from .Mass_Properties import Mass_Properties

import numpy as np

# ----------------------------------------------------------------------
#  Physical Component
# ----------------------------------------------------------------------

## @ingroup Components
class Physical_Component(Component):
    """ A component that has a Mass_Properties Data
        
        Assumptions:
        None
        
        Source:
        None
    """
    def __defaults__(self):
        """This sets the default values.
    
            Assumptions:
            None
    
            Source:
            N/A
    
            Inputs:
            None
    
            Outputs:
            None
    
            Properties Used:
            None
        """         
<<<<<<< HEAD
        self.tag = 'Component'
        self.mass_properties = Mass_Properties()
=======
        self.tag = 'Component'
        self.mass_properties = Mass_Properties()
>>>>>>> 5deebab9
        self.origin = np.array([[0.0,0.0,0.0]])
        self.symmetric = False

## @ingroup Components    
class Container(Component.Container):
    """ A container of physical components
        
        Assumptions:
        None
        
        Source:
        None
    """ 
    def sum_mass(self):
        """ will recursively search the data tree and sum
            any Comp.Mass_Properties.mass, and return the total sum
            
            Assumptions:
            None
    
            Source:
            N/A
    
            Inputs:
            None
    
            Outputs:
            mass  [kg]
    
            Properties Used:
            None
        """   
        total = 0.0
        for key,Comp in self.items():
            if isinstance(Comp,Physical_Component.Container):
                total += Comp.sum_mass() # recursive!
            elif isinstance(Comp,Physical_Component):
                total += Comp.mass_properties.mass
                
        return total
    
    def total_moment(self):
        """ will recursively search the data tree and sum
            any Comp.Mass_Properties.mass, and return the total sum of moments
            
            Assumptions:
            None
    
            Source:
            N/A
    
            Inputs:
            None
    
            Outputs:
            None
    
            Properties Used:
            None
        """   
        total = np.array([[0.0,0.0,0.0]])
        for key,Comp in self.items():
            if isinstance(Comp,Physical_Component.Container):
                total += Comp.total_moment() # recursive!
            elif isinstance(Comp,Physical_Component):
                total += Comp.mass_properties.mass*(np.sum(np.array(Comp.origin)+Comp.mass_properties.center_of_gravity,axis=0))/len(Comp.origin)

        return total
    
    def total_moment(self):
        """ will recursively search the data tree and sum
            any Comp.Mass_Properties.mass, and return the total sum of moments
            
            Assumptions:
            None
    
            Source:
            N/A
    
            Inputs:
            None
    
            Outputs:
            total moment [kg*m]
    
            Properties Used:
            None
        """   
        total = np.array([[0.0,0.0,0.0]])
        for key,Comp in self.items():
            if isinstance(Comp,Physical_Component.Container):
                total += Comp.total_moment() # recursive!
            elif isinstance(Comp,Physical_Component):
                total += Comp.mass_properties.mass*(np.sum(np.array(Comp.origin),axis=0)+Comp.mass_properties.center_of_gravity)/len(Comp.origin)

        return total
    
    
# ------------------------------------------------------------
#  Handle Linking
# ------------------------------------------------------------

Physical_Component.Container = Container<|MERGE_RESOLUTION|>--- conflicted
+++ resolved
@@ -1,159 +1,126 @@
-## @ingroup Components
-# Physical_Component.py
-# 
-# Created:  
-# Modified: Feb 2016, T. MacDonald
-#           May 2020, E. Botero
-
-
-# ----------------------------------------------------------------------
-#  Imports
-# ----------------------------------------------------------------------
-
-from .Component import Component
-from .Mass_Properties import Mass_Properties
-
-import numpy as np
-
-# ----------------------------------------------------------------------
-#  Physical Component
-# ----------------------------------------------------------------------
-
-## @ingroup Components
-class Physical_Component(Component):
-    """ A component that has a Mass_Properties Data
-        
-        Assumptions:
-        None
-        
-        Source:
-        None
-    """
-    def __defaults__(self):
-        """This sets the default values.
-    
-            Assumptions:
-            None
-    
-            Source:
-            N/A
-    
-            Inputs:
-            None
-    
-            Outputs:
-            None
-    
-            Properties Used:
-            None
-        """         
-<<<<<<< HEAD
+## @ingroup Components
+# Physical_Component.py
+# 
+# Created:  
+# Modified: Feb 2016, T. MacDonald
+#           May 2020, E. Botero
+
+
+# ----------------------------------------------------------------------
+#  Imports
+# ----------------------------------------------------------------------
+
+from .Component import Component
+from .Mass_Properties import Mass_Properties
+
+import numpy as np
+
+# ----------------------------------------------------------------------
+#  Physical Component
+# ----------------------------------------------------------------------
+
+## @ingroup Components
+class Physical_Component(Component):
+    """ A component that has a Mass_Properties Data
+        
+        Assumptions:
+        None
+        
+        Source:
+        None
+    """
+    def __defaults__(self):
+        """This sets the default values.
+    
+            Assumptions:
+            None
+    
+            Source:
+            N/A
+    
+            Inputs:
+            None
+    
+            Outputs:
+            None
+    
+            Properties Used:
+            None
+        """         
         self.tag = 'Component'
         self.mass_properties = Mass_Properties()
-=======
-        self.tag = 'Component'
-        self.mass_properties = Mass_Properties()
->>>>>>> 5deebab9
-        self.origin = np.array([[0.0,0.0,0.0]])
-        self.symmetric = False
-
-## @ingroup Components    
-class Container(Component.Container):
-    """ A container of physical components
-        
-        Assumptions:
-        None
-        
-        Source:
-        None
-    """ 
-    def sum_mass(self):
-        """ will recursively search the data tree and sum
-            any Comp.Mass_Properties.mass, and return the total sum
-            
-            Assumptions:
-            None
-    
-            Source:
-            N/A
-    
-            Inputs:
-            None
-    
-            Outputs:
-            mass  [kg]
-    
-            Properties Used:
-            None
-        """   
-        total = 0.0
-        for key,Comp in self.items():
-            if isinstance(Comp,Physical_Component.Container):
-                total += Comp.sum_mass() # recursive!
+        self.origin = np.array([[0.0,0.0,0.0]])
+        self.symmetric = False
+
+## @ingroup Components    
+class Container(Component.Container):
+    """ A container of physical components
+        
+        Assumptions:
+        None
+        
+        Source:
+        None
+    """ 
+    def sum_mass(self):
+        """ will recursively search the data tree and sum
+            any Comp.Mass_Properties.mass, and return the total sum
+            
+            Assumptions:
+            None
+    
+            Source:
+            N/A
+    
+            Inputs:
+            None
+    
+            Outputs:
+            mass  [kg]
+    
+            Properties Used:
+            None
+        """   
+        total = 0.0
+        for key,Comp in self.items():
+            if isinstance(Comp,Physical_Component.Container):
+                total += Comp.sum_mass() # recursive!
             elif isinstance(Comp,Physical_Component):
-                total += Comp.mass_properties.mass
+                total += Comp.mass_properties.mass
                 
-        return total
-    
-    def total_moment(self):
-        """ will recursively search the data tree and sum
-            any Comp.Mass_Properties.mass, and return the total sum of moments
-            
-            Assumptions:
-            None
-    
-            Source:
-            N/A
-    
-            Inputs:
-            None
-    
-            Outputs:
-            None
-    
-            Properties Used:
-            None
-        """   
-        total = np.array([[0.0,0.0,0.0]])
-        for key,Comp in self.items():
-            if isinstance(Comp,Physical_Component.Container):
-                total += Comp.total_moment() # recursive!
-            elif isinstance(Comp,Physical_Component):
-                total += Comp.mass_properties.mass*(np.sum(np.array(Comp.origin)+Comp.mass_properties.center_of_gravity,axis=0))/len(Comp.origin)
-
-        return total
-    
-    def total_moment(self):
-        """ will recursively search the data tree and sum
-            any Comp.Mass_Properties.mass, and return the total sum of moments
-            
-            Assumptions:
-            None
-    
-            Source:
-            N/A
-    
-            Inputs:
-            None
-    
-            Outputs:
-            total moment [kg*m]
-    
-            Properties Used:
-            None
-        """   
-        total = np.array([[0.0,0.0,0.0]])
-        for key,Comp in self.items():
-            if isinstance(Comp,Physical_Component.Container):
-                total += Comp.total_moment() # recursive!
-            elif isinstance(Comp,Physical_Component):
-                total += Comp.mass_properties.mass*(np.sum(np.array(Comp.origin),axis=0)+Comp.mass_properties.center_of_gravity)/len(Comp.origin)
-
-        return total
-    
-    
-# ------------------------------------------------------------
-#  Handle Linking
-# ------------------------------------------------------------
-
+        return total
+    
+    def total_moment(self):
+        """ will recursively search the data tree and sum
+            any Comp.Mass_Properties.mass, and return the total sum of moments
+            
+            Assumptions:
+            None
+    
+            Source:
+            N/A
+    
+            Inputs:
+            None
+    
+            Outputs:
+            total moment [kg*m]
+    
+            Properties Used:
+            None
+        """   
+        total = np.array([[0.0,0.0,0.0]])
+        for key,Comp in self.items():
+            if isinstance(Comp,Physical_Component.Container):
+                total += Comp.total_moment() # recursive!
+            elif isinstance(Comp,Physical_Component):
+                total += Comp.mass_properties.mass*(np.sum(np.array(Comp.origin),axis=0)+Comp.mass_properties.center_of_gravity)/len(Comp.origin)
+
+        return total
+    
+    
+# ------------------------------------------------------------
+#  Handle Linking
+# ------------------------------------------------------------
+
 Physical_Component.Container = Container