## @ingroup Analyses-Mission-Segments
# Segment.py
#
# Created:  
# Modified: Sep 2016, E. Botero

# ----------------------------------------------------------------------
#  Imports
# ----------------------------------------------------------------------

# SUAVE imports

from SUAVE.Analyses import Analysis, Settings, Process
from .Conditions import State
from SUAVE.Core.Arrays import array_type
import numpy as np

# ----------------------------------------------------------------------
#  Segment
# ----------------------------------------------------------------------

## @ingroup Analyses-Mission-Segments
class Segment(Analysis):
    """ The first basic piece of a mission which each segment will expand upon
    
        Assumptions:
        There's a detailed process flow outline in defaults. A mission must be solved in that order.
        
        Source:
        None
    """    
    
    def __defaults__(self):
        """This sets the default values.
    
            Assumptions:
            None
    
            Source:
            N/A
    
            Inputs:
            None
    
            Outputs:
            None
    
            Properties Used:
            None
        """          
        
        self.settings = Settings()
        
        self.state = State()

        self.analyses = Analysis.Container()
        
        self.process                       = Process()
        self.process.initialize            = Process()
        self.process.converge              = Process()
        self.process.iterate               = Process()
        self.process.iterate.unknowns      = Process()
        self.process.iterate.initials      = Process()
        self.process.iterate.conditions    = Process()
        self.process.iterate.residuals     = Process()
        self.process.finalize              = Process()
        self.process.finalize.post_process = Process()
        
<<<<<<< HEAD
        self.use_Jacobian                  = True 
=======
        self.use_Jacobian                  = False 
>>>>>>> 3261479d
        
        self.conditions                    = self.state.conditions
        
        return
        

    def initialize(self):
        """ This executes the initialize process
    
            Assumptions:
            None
    
            Source:
            N/A
    
            Inputs:
            State  [Data()]
    
            Outputs:
            None
    
            Properties Used:
            None
        """         
        state = self.state
        self.process.initialize(self)
        return
    
    def converge(self,state):
        """ This executes the converge process
    
            Assumptions:
            None
    
            Source:
            N/A
    
            Inputs:
            State  [Data()]
    
            Outputs:
            None
    
            Properties Used:
            None
        """             
        self.process.converge(self,state)    
    
    def iterate(self):
        """ This executes the iterate process
    
            Assumptions:
            None
    
            Source:
            N/A
    
            Inputs:
            State  [Data()]
    
            Outputs:
            None
    
            Properties Used:
            None
        """        
        self.process.iterate(self)
        return
    
    def finalize(self):
        """ This executes the finalize process
    
            Assumptions:
            None
    
            Source:
            N/A
    
            Inputs:
            State  [Data()]
    
            Outputs:
            None
    
            Properties Used:
            None
        """         
        self.process.finalize(self)
        return
 
    def compile(self):
        """ This does nothing
    
            Assumptions:
            None
    
            Source:
            N/A
    
            Inputs:
            State  [Data()]
    
            Outputs:
            None
    
            Properties Used:
            None
        """         
        return
    
                        
    def evaluate(self,state=None):
        """ This executes the entire process
    
            Assumptions:
            None
    
            Source:
            N/A
    
            Inputs:
            State  [Data()]
    
            Outputs:
            State  [Data()]
    
            Properties Used:
            None
        """          
        if state is None:
            state = self.state
        self.process(self)
        return self
    
    
    def merged(self):
        """ Combines the states of multiple segments
    
            Assumptions:
            None
    
            Source:
            N/A
    
            Inputs:
            None
    
            Outputs:
            state_out [State()]
    
            Properties Used:
            None
        """              
        
        state_out = State()
        
        for i,(tag,sub_seg) in enumerate(self.segments.items()):
            sub_state = sub_seg.state
            for key in ['unknowns','conditions','residuals']:
                if i == 0:
                    state_out[key].update(sub_state[key])
                else:
                    state_out[key] = state_out[key].do_recursive(append_array,sub_state[key])
            
        return state_out

    
    
# ----------------------------------------------------------------------
#  Container
# ----------------------------------------------------------------------

## @ingroup Analyses-Mission-Segments
class Container(Segment):
    """ A container for the segment
    
        Assumptions:
        None
        
        Source:
        None
    """    
    
    def __defaults__(self):
        """This sets the default values.
    
            Assumptions:
            None
    
            Source:
            N/A
    
            Inputs:
            None
    
            Outputs:
            None
    
            Properties Used:
            None
        """          
                
        self.segments = Process()
        
        self.state = State.Container()
        
    def append_segment(self,segment):
        """ Add a SubSegment
    
            Assumptions:
            None
    
            Source:
            N/A
    
            Inputs:
            segment  [Segment()]
    
            Outputs:
            None
    
            Properties Used:
            None
        """          
        self.segments.append(segment)
        return    
        
Segment.Container = Container


## @ingroup Analyses-Mission-Segments-Conditions
def append_array(A,B=None):
    """ A stacking operation used by merged to put together data structures

        Assumptions:
        None

        Source:
        N/A

        Inputs:
        A [array]
        B [array]

        Outputs:
        array

        Properties Used:
        None
    """       
    if isinstance(A,array_type) and isinstance(B,array_type):
        return np.vstack([A,B])
    else:
        return None<|MERGE_RESOLUTION|>--- conflicted
+++ resolved
@@ -66,11 +66,7 @@
         self.process.finalize              = Process()
         self.process.finalize.post_process = Process()
         
-<<<<<<< HEAD
-        self.use_Jacobian                  = True 
-=======
         self.use_Jacobian                  = False 
->>>>>>> 3261479d
         
         self.conditions                    = self.state.conditions
         
