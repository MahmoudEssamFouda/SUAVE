## @ingroup Methods-Weights-Correlations-Common
# wing_main.py
#
# Created:  Jan 2014, A. Wendorff
# Modified: Feb 2014, A. Wendorff
#           Feb 2016, E. Botero
#           Jul 2017, M. Clarke
#           Mar 2019, E. Botero

# ----------------------------------------------------------------------
#  Imports
# ----------------------------------------------------------------------
from SUAVE.Core import Units
import numpy as np


# ----------------------------------------------------------------------
#   Wing Main
# ----------------------------------------------------------------------

## @ingroup Methods-Weights-Correlations-Common
def wing_main(vehicle, wing, rho, sigma, computation_type = 'segmented'):
    """ Calculate the wing weight of the aircraft based on the fully-stressed
    bending weight of the wing box

    Assumptions:
        calculated total wing weight based on a bending index and actual data
        from 15 transport aircraft

    Source:
        http://aerodesign.stanford.edu/aircraftdesign/AircraftDesign.html
        search for: Derivation of the Wing Weight Index

    Inputs:
        vehicle - data dictionary with vehicle properties                   [dimensionless]
            -.mass_properties.max_takeoff: MTOW                             [kilograms]
            -.mass_properties.max_zero_fuel: zero fuel weight aircraft      [kilograms]
            -.envelope.ultimate_load: ultimate load factor
        wing    - data dictionary with specific wing properties             [dimensionless]
            -.areas.reference: wing reference surface area                  [m^2]
            -.sweeps.quarter_chord: quarter chord sweep angle               [deg]
            -.spans.projected: wing span                                    [m]
            -.thickness_to_chord: thickness to chord of wing
            -.taper: taper ratio of wing
            -.chords.root: root chord                                       [m]

    Outputs:
        weight - weight of the wing                  [kilograms]

    Properties Used:
        N/A
    """

    # unpack inputs
    span        = wing.spans.projected
    taper       = wing.taper
    sweep       = wing.sweeps.quarter_chord
    area        = wing.areas.reference
    t_c_w       = wing.thickness_to_chord
    RC          = wing.chords.root
    frac        = wing.areas.reference / vehicle.reference_area
    rho_sigma   = rho * 9.81 / sigma
    Nult        = vehicle.envelope.ultimate_load
    TOW         = vehicle.mass_properties.max_takeoff
    wt_zf       = vehicle.mass_properties.max_zero_fuel

    # Start the calculations
    l_tot   = Nult * np.sqrt(TOW * wt_zf) * 9.81
    L0      = frac * 2 * l_tot / (span * np.pi)

    if len(wing.Segments) > 0 and computation_type == 'segmented':

        # Prime some numbers
        run_sum = 0
        b       = span

        for i in range(1, len(wing.Segments)):

            # Unpack segment level info
            Y1 = wing.Segments[i - 1].percent_span_location
            Y2 = wing.Segments[i].percent_span_location

            if wing.Segments[i - 1].root_chord_percent == wing.Segments[i].root_chord_percent and \
                    wing.Segments[i - 1].thickness_to_chord == wing.Segments[i].thickness_to_chord:
                C   = wing.Segments[i].root_chord_percent * RC
                G   = wing.Segments[i].thickness_to_chord
                SW  = wing.Segments[i - 1].sweeps.quarter_chord

                WB = (1 / (G * C * np.cos(SW) ** 2)) * 1 / 3 * (
                        1 / 8 * (-Y1 * (5 - 2 * Y1 ** 2) * np.sqrt(1 - Y1 ** 2) -
                                 3 * np.arcsin(Y1)) + 1 / 8 * (
                                Y2 * (5 - 2 * Y2 ** 2) * np.sqrt(1 - Y2 ** 2) + 3 * np.arcsin(Y2)))

            else:
                # A is the root thickness
                A = RC * wing.Segments[i - 1].root_chord_percent * wing.Segments[i - 1].thickness_to_chord
                # B is the slope of the thickness
                B = (A - RC * wing.Segments[i].root_chord_percent * wing.Segments[i].thickness_to_chord) / (
                        wing.Segments[i].percent_span_location - wing.Segments[i - 1].percent_span_location)
                # C is the offset
                C = wing.Segments[i - 1].percent_span_location
                SW = wing.Segments[i - 1].sweeps.quarter_chord

                WB1 = big_integral(Y1, A, B, C)
                WB2 = big_integral(Y2, A, B, C)

                WB = (WB2 - WB1) / (np.cos(SW) ** 2)

            run_sum += np.real(WB)

        weight_factor = rho_sigma * (b ** 2) * L0 * run_sum / 2

        weight = 4.22 * area / Units.feet ** 2 + (weight_factor / Units.lb)

    else:

        area    = wing.areas.reference / Units.ft ** 2
        span    = wing.spans.projected / Units.ft
        mtow    = TOW / Units.lb  # Convert kg to lbs
        zfw     = wt_zf / Units.lb  # Convert kg to lbs

        # Calculate weight of wing for traditional aircraft wing
        weight  = 4.22 * area + 1.642 * 10. ** -6. * Nult * (span) ** 3. * (mtow * zfw) ** 0.5 \
                 * (1. + 2. * taper) / (t_c_w * (np.cos(sweep)) ** 2. * area * (1. + taper))
<<<<<<< HEAD
        
=======

>>>>>>> e1e78bc0

    weight = weight * Units.lb  # Convert lb to kg

    return weight


def big_integral(x, A, B, C):
    """ Integrate the wing bending moment over a section

    Assumptions:
        Linearly tapering thickness

    Source:
        Botero 2019

    Inputs:
        x - span wise station      [dimensionless]
        A - origin thickness       [meters]
        B - taper ratio of section [dimensionless]
        C - origin offset          [dimensionless]

    Outputs:
        result - evaluate one side of an indefinite integral [meters^-1]

    Properties Used:
        N/A
    """

    results = (1/(4*B**3))*(2*A**2*(np.pi)*x+4*A*B*C*(np.pi)*x+ \
            B**2*(-1+2*C**2)*(np.pi)*x- \
            2*(2*A**2+4*A*B*C+B**2*(-1+2*C**2))*np.sqrt(1-x**2)+ \
            2/3*B*np.sqrt(1-x**2)*(3*A*x+B*(-1+3*C*x+x**2))+ \
            2*B*(A+B*C)*np.arcsin(x)- \
            2*(2*A**2+4*A*B*C+B**2*(-1+2*C**2))*x*np.arcsin(x)-( \
            4*(A+B*C)**2*np.sqrt(0j+-A**2-2*A*B*C-B**2*(-1+C**2))* \
            np.log(A+B*C-B*x))/B-( \
            4*(A**3+3*A**2*B*C+B**3*C*(-1+C**2)+A*B**2*(-1+3*C**2))*x*np.log( \
            A+B*C-B*x))/np.sqrt(0j+-A**2-2*A*B*C-B**2*(-1+C**2))+( \
            8*(A+B*C)**2*np.sqrt(0j-A**2-2*A*B*C-B**2*(-1+C**2))* \
            np.log(0j-A-B*C+B*x))/ \
            B+(4*(A**3+3*A**2*B*C+B**3*C*(-1+C**2)+ \
            A*B**2*(-1+3*C**2))*x*np.log(0j-B+A*x+B*C*x- \
            np.sqrt(0j+-A**2+B**2-2*A*B*C-B**2*C**2)*np.sqrt( \
            1-x**2)))/(np.sqrt(0j-A**2-2*A*B*C-B**2*(-1+C**2)))-(1/B)* \
            4*(A+B*C)**2*np.sqrt(0j-A**2-2*A*B*C-B**2*(-1+C**2))* \
            np.log(-B+A*x+B*C*x+ \
            np.sqrt(0j-A**2+B**2-2*A*B*C-B**2*C**2)*np.sqrt(1-x**2))+(1/B)* 4*(A+B*C)*np.sqrt(0j-(A**2+2*A*B*C+B**2*(-1+C**2))**2)*np.log(A**2*x+2*A*B*C*x+B**2*(-1+C**2)*x+ \
            np.sqrt(0j-(A**2+2*A*B*C+B**2*(-1+C**2))**2)*np.sqrt(1-x**2)))

    return results<|MERGE_RESOLUTION|>--- conflicted
+++ resolved
@@ -122,11 +122,7 @@
         # Calculate weight of wing for traditional aircraft wing
         weight  = 4.22 * area + 1.642 * 10. ** -6. * Nult * (span) ** 3. * (mtow * zfw) ** 0.5 \
                  * (1. + 2. * taper) / (t_c_w * (np.cos(sweep)) ** 2. * area * (1. + taper))
-<<<<<<< HEAD
-        
-=======
 
->>>>>>> e1e78bc0
 
     weight = weight * Units.lb  # Convert lb to kg
 
