## @ingroup Methods-Center_of_Gravity
# compute_component_centers_of_gravity.py
#
# Created:  Oct 2015, M. Vegh
# Modified: Jan 2016, E. Botero
# Mofified: Jun 2017, M. Clarke
#           Apr 2020, M. Clarke
#           May 2020, E. Botero


# ----------------------------------------------------------------------
#  Imports
# ----------------------------------------------------------------------

import numpy as np
from SUAVE.Methods.Geometry.Three_Dimensional.compute_span_location_from_chord_length import compute_span_location_from_chord_length
from SUAVE.Methods.Geometry.Three_Dimensional.compute_chord_length_from_span_location import compute_chord_length_from_span_location
<<<<<<< HEAD
from SUAVE.Components.Fuselages import Elliptical_Fuselage
=======
from SUAVE.Methods.Flight_Dynamics.Static_Stability.Approximations.Supporting_Functions.convert_sweep import convert_sweep

import SUAVE
>>>>>>> 49d6850e

# ----------------------------------------------------------------------
#  Computer Aircraft Center of Gravity
# ----------------------------------------------------------------------

## @ingroup Methods-Center_of_Gravity
def compute_component_centers_of_gravity(vehicle, nose_load = 0.06):
    """ computes the CG of all of the vehicle components based on correlations 
    from AA241

    Assumptions:
    None

    Source:
    AA 241 Notes

    Inputs:
    vehicle

    Outputs:
    None

    Properties Used:
    N/A
    """  
    
    C =  SUAVE.Components
    
    # Go through all wings
    for wing in vehicle.wings:
    
        if wing.sweeps.leading_edge == None:
            wing.sweeps.leading_edge = convert_sweep(wing,old_ref_chord_fraction = 0.25 ,new_ref_chord_fraction = 0.0)
        
        if isinstance(wing,C.Wings.Main_Wing):
                wing.mass_properties.center_of_gravity[0][0] = .05*wing.chords.mean_aerodynamic +wing.aerodynamic_center[0]             
                
            
        elif isinstance(wing,C.Wings.Horizontal_Tail):
            chord_length_h_tail_35_percent_semi_span  = compute_chord_length_from_span_location(wing,.35*wing.spans.projected*.5)
            h_tail_35_percent_semi_span_offset        = np.tan(wing.sweeps.quarter_chord)*.35*.5*wing.spans.projected   
            wing.mass_properties.center_of_gravity[0][0] = .3*chord_length_h_tail_35_percent_semi_span + \
                                                                          h_tail_35_percent_semi_span_offset            

<<<<<<< HEAD
    # computes the CG of propulsors. If origin not specified in vehicle set up, change compute_propulsor_origin boolean to True
    propulsor_name                                              = list(vehicle.propulsors.keys())[0]
    propulsor                                                   = vehicle.propulsors[propulsor_name]   
    
    if compute_propulsor_origin == True:
        propulsor.origin = [[0,0,0]]
        propulsor.origin[0][0] = wing.origin[0] + mac_le_offset/2.-(3./4.)*propulsor.engine_length
        propulsor.origin[0][1] = 0.
        propulsor.origin[0][2] = 0.
        
    propulsor.mass_properties.center_of_gravity[0]              = propulsor.engine_length*.5
 
   
    # ---------------------------------------------------------------------------------
    # configurations with fuselages (BWB, Tube and Wing)  
    # ---------------------------------------------------------------------------------
    if vehicle.fuselages.keys() != []:

        fuse_key                                                = list(vehicle.fuselages.keys())[0]
        fuselage                                                = vehicle.fuselages[fuse_key]

        if fuselage.Fuel_Tanks.keys() != []:
            fuel                                                = vehicle.fuel
            fuel.origin                                         = wing.origin
            fuel.mass_properties.center_of_gravity              = wing.mass_properties.center_of_gravity

        if fuselage.Batteries.keys()!= []:
            bat_key                                             = list(fuselage.Batteries.keys())[0]
            battery                                             = fuselage.Batteries[bat_key]

        control_systems                                         = vehicle.control_systems
        control_systems.origin                                  = wing.origin
        control_systems.mass_properties.center_of_gravity[0]    = .4*wing.chords.mean_aerodynamic+mac_le_offset
        electrical_systems                                      = vehicle.electrical_systems
        landing_gear                                            = vehicle.landing_gear
        avionics                                                = vehicle.avionics
        furnishings                                             = vehicle.furnishings
        passenger_weights                                       = vehicle.passenger_weights
        air_conditioner                                         = vehicle.air_conditioner
        apu                                                     = vehicle.apu
        hydraulics                                              = vehicle.hydraulics
        optionals                                               = vehicle.optionals

        if isinstance(fuselage, Elliptical_Fuselage):
            # Assumptions reflected here are unsourced

            fuselage.mass_properties.center_of_gravity[0]           = 0.375 * fuselage.lengths.total
            avionics.origin                                         = fuselage.origin
            avionics.mass_properties.center_of_gravity[0]           = 0.1 * fuselage.lengths.total
            electrical_systems.origin                               = battery.origin
            electrical_systems.mass_properties.center_of_gravity[0] = battery.mass_properties.center_of_gravity[0]
            air_conditioner.origin                                  = fuselage.origin
            air_conditioner.mass_properties.center_of_gravity[0]    = 0.125 * fuselage.lengths.total

        else:
            fuselage.mass_properties.center_of_gravity[0]           = .45*fuselage.lengths.total
            avionics.origin                                         = fuselage.origin
            avionics.mass_properties.center_of_gravity[0]           = .4 * fuselage.lengths.nose
            electrical_systems.mass_properties.center_of_gravity[0] = .75*(fuselage.origin[0][0]+  .5*fuselage.lengths.total)+.25*(propulsor.origin[0][0]+propulsor.mass_properties.center_of_gravity[0])
            air_conditioner.origin = fuselage.origin
            air_conditioner.mass_properties.center_of_gravity[0] = fuselage.lengths.nose
            hydraulics.origin = fuselage.origin
            hydraulics.mass_properties.center_of_gravity = .75 * (wing.origin + wing.mass_properties.center_of_gravity) + .25 * (propulsor.origin[0] + propulsor.mass_properties.center_of_gravity)

        furnishings.origin                                      = fuselage.origin
        furnishings.mass_properties.center_of_gravity[0]        = .51*fuselage.lengths.total
        
        passenger_weights.origin                                = fuselage.origin
        passenger_weights.mass_properties.center_of_gravity[0]  = .51*fuselage.lengths.total
        
        #assumption that it's at 90% of fuselage length (not from notes)
        apu.origin                                              = fuselage.origin
        apu.mass_properties.center_of_gravity[0]                = .9*fuselage.lengths.total 
=======
        elif isinstance(wing,C.Wings.Vertical_Tail):
            chord_length_v_tail_35_percent_semi_span  = compute_chord_length_from_span_location(wing,.35*wing.spans.projected)
            v_tail_35_percent_semi_span_offset        = np.tan(wing.sweeps.quarter_chord)*.35*.5*wing.spans.projected
            wing.mass_properties.center_of_gravity[0][0] = .3*chord_length_v_tail_35_percent_semi_span + \
                                                                        v_tail_35_percent_semi_span_offset
        else:
            span_location_mac = compute_span_location_from_chord_length(wing, wing.chords.mean_aerodynamic)
            mac_le_offset     = np.tan(wing.sweeps.leading_edge)*span_location_mac
            
            wing.mass_properties.center_of_gravity[0][0] = .3*wing.chords.mean_aerodynamic + mac_le_offset
            
            
    # Go through all the propulsors
    propulsion_moment = 0.
    propulsion_mass   = 0. 
    for prop in vehicle.propulsors:
            prop.mass_properties.center_of_gravity[0][0] = prop.engine_length*.5
            propulsion_mass                              += prop.mass_properties.mass         
            propulsion_moment                            += propulsion_mass*(prop.engine_length*.5+prop.origin[0][0])
            
    if propulsion_mass!= 0.:
        propulsion_cg = propulsion_moment/propulsion_mass
    else:
        propulsion_cg = 0.

    # Go through all the fuselages
    for fuse in vehicle.fuselages:
        fuse.mass_properties.center_of_gravity[0][0]   = .45*fuse.lengths.total

    #---------------------------------------------------------------------------------
    # All other components
    #---------------------------------------------------------------------------------
     
    # Select a length scale depending on what kind of vehicle this is
    length_scale = 1.
    nose_length  = 0.
     
    # Check if there is a fuselage
    if len(vehicle.fuselages) == 0.:
        for wing in vehicle.wings:
            if isinstance(wing,C.Wings.Main_Wing):
                b = wing.chords.root
                if b>length_scale:
                    length_scale = b
                    nose_length  = 0.25*b
    else:
        for fuse in vehicle.fuselages:
            nose   = fuse.lengths.nose
            length = fuse.lengths.total
            if length > length_scale:
                length_scale = length
                nose_length  = nose
>>>>>>> 49d6850e
                
    # unpack all components:
    avionics                                                = vehicle.systems.avionics
    furnishings                                             = vehicle.systems.furnishings
    apu                                                     = vehicle.systems.apu
    passengers                                              = vehicle.payload.passengers
    baggage                                                 = vehicle.payload.baggage
    cargo                                                   = vehicle.payload.cargo
    air_conditioner                                         = vehicle.systems.air_conditioner
    optionals                                               = vehicle.systems.optionals  
    fuel                                                    = vehicle.systems.fuel 
    control_systems                                         = vehicle.systems.control_systems
    electrical_systems                                      = vehicle.systems.electrical_systems
    main_gear                                               = vehicle.landing_gear.main    
    nose_gear                                               = vehicle.landing_gear.nose 
    hydraulics                                              = vehicle.systems.hydraulics
        
<<<<<<< HEAD

=======
    avionics.origin[0][0]                                      = 0.4 * nose_length
    avionics.mass_properties.center_of_gravity[0][0]           = 0.0
    
    furnishings.origin[0][0]                                   = 0.51 * length_scale
    furnishings.mass_properties.center_of_gravity[0][0]        = 0.0
    
    #assumption that it's at 90% of fuselage length (not from notes)
    apu.origin[0][0]                                           = 0.9 * length_scale   
    apu.mass_properties.center_of_gravity[0][0]                = 0.0
    
    passengers.origin[0][0]                                    = 0.51 * length_scale  
    passengers.mass_properties.center_of_gravity[0][0]         = 0.0
    
    baggage.origin[0][0]                                       = 0.51 * length_scale  
    baggage.mass_properties.center_of_gravity[0][0]            = 0.0
    
    cargo.origin[0][0]                                         = 0.51 * length_scale  
    cargo.mass_properties.center_of_gravity[0][0]              = 0.0    
    
    air_conditioner.origin[0][0]                               = nose_length
    air_conditioner.mass_properties.center_of_gravity[0][0]    = 0.0
    
    optionals.origin[0][0]                                     = 0.51 * length_scale  
    optionals.mass_properties.center_of_gravity[0][0]          = 0.0   
        
    fuel.origin[0][0]                                          = vehicle.wings.main_wing.origin[0][0] 
    fuel.mass_properties.center_of_gravity                     = vehicle.wings.main_wing.mass_properties.center_of_gravity
    
    control_systems.origin[0][0]                               = vehicle.wings.main_wing.origin[0][0] 
    control_systems.mass_properties.center_of_gravity[0][0]    = vehicle.wings.main_wing.mass_properties.center_of_gravity[0][0] + \
        .1*vehicle.wings.main_wing.chords.mean_aerodynamic
    
    
    electrical_systems.origin[0][0]                            = .75*(.5*length_scale) + propulsion_cg*.25
    electrical_systems.mass_properties.center_of_gravity[0][0] = 0.0
    
    hydraulics.origin[0][0]                                    = .75*(vehicle.wings.main_wing.origin[0][0] + \
                                                                      wing.mass_properties.center_of_gravity[0][0]) + 0.25* \
                                                                     length_scale*.95
    hydraulics.mass_properties.center_of_gravity[0][0]         = 0.0       
    
    # Now the landing gear
    
    # Nose gear
    nose_gear.origin[0][0]                                     = 0.25*nose_length
    nose_gear.mass_properties.center_of_gravity[0][0]          = 0.0   
    
    # Main gear
    moment_sans_main = vehicle.center_of_gravity()[0][0]*(vehicle.sum_mass()-main_gear.mass_properties.mass)
    
    main_gear_location = moment_sans_main/(vehicle.mass_properties.takeoff-main_gear.mass_properties.mass)/(1-nose_load)
    main_gear.origin[0][0]                                     = main_gear_location
    main_gear.mass_properties.center_of_gravity                = 0.0
>>>>>>> 49d6850e
    
    return<|MERGE_RESOLUTION|>--- conflicted
+++ resolved
@@ -15,13 +15,9 @@
 import numpy as np
 from SUAVE.Methods.Geometry.Three_Dimensional.compute_span_location_from_chord_length import compute_span_location_from_chord_length
 from SUAVE.Methods.Geometry.Three_Dimensional.compute_chord_length_from_span_location import compute_chord_length_from_span_location
-<<<<<<< HEAD
-from SUAVE.Components.Fuselages import Elliptical_Fuselage
-=======
 from SUAVE.Methods.Flight_Dynamics.Static_Stability.Approximations.Supporting_Functions.convert_sweep import convert_sweep
 
 import SUAVE
->>>>>>> 49d6850e
 
 # ----------------------------------------------------------------------
 #  Computer Aircraft Center of Gravity
@@ -66,81 +62,6 @@
             wing.mass_properties.center_of_gravity[0][0] = .3*chord_length_h_tail_35_percent_semi_span + \
                                                                           h_tail_35_percent_semi_span_offset            
 
-<<<<<<< HEAD
-    # computes the CG of propulsors. If origin not specified in vehicle set up, change compute_propulsor_origin boolean to True
-    propulsor_name                                              = list(vehicle.propulsors.keys())[0]
-    propulsor                                                   = vehicle.propulsors[propulsor_name]   
-    
-    if compute_propulsor_origin == True:
-        propulsor.origin = [[0,0,0]]
-        propulsor.origin[0][0] = wing.origin[0] + mac_le_offset/2.-(3./4.)*propulsor.engine_length
-        propulsor.origin[0][1] = 0.
-        propulsor.origin[0][2] = 0.
-        
-    propulsor.mass_properties.center_of_gravity[0]              = propulsor.engine_length*.5
- 
-   
-    # ---------------------------------------------------------------------------------
-    # configurations with fuselages (BWB, Tube and Wing)  
-    # ---------------------------------------------------------------------------------
-    if vehicle.fuselages.keys() != []:
-
-        fuse_key                                                = list(vehicle.fuselages.keys())[0]
-        fuselage                                                = vehicle.fuselages[fuse_key]
-
-        if fuselage.Fuel_Tanks.keys() != []:
-            fuel                                                = vehicle.fuel
-            fuel.origin                                         = wing.origin
-            fuel.mass_properties.center_of_gravity              = wing.mass_properties.center_of_gravity
-
-        if fuselage.Batteries.keys()!= []:
-            bat_key                                             = list(fuselage.Batteries.keys())[0]
-            battery                                             = fuselage.Batteries[bat_key]
-
-        control_systems                                         = vehicle.control_systems
-        control_systems.origin                                  = wing.origin
-        control_systems.mass_properties.center_of_gravity[0]    = .4*wing.chords.mean_aerodynamic+mac_le_offset
-        electrical_systems                                      = vehicle.electrical_systems
-        landing_gear                                            = vehicle.landing_gear
-        avionics                                                = vehicle.avionics
-        furnishings                                             = vehicle.furnishings
-        passenger_weights                                       = vehicle.passenger_weights
-        air_conditioner                                         = vehicle.air_conditioner
-        apu                                                     = vehicle.apu
-        hydraulics                                              = vehicle.hydraulics
-        optionals                                               = vehicle.optionals
-
-        if isinstance(fuselage, Elliptical_Fuselage):
-            # Assumptions reflected here are unsourced
-
-            fuselage.mass_properties.center_of_gravity[0]           = 0.375 * fuselage.lengths.total
-            avionics.origin                                         = fuselage.origin
-            avionics.mass_properties.center_of_gravity[0]           = 0.1 * fuselage.lengths.total
-            electrical_systems.origin                               = battery.origin
-            electrical_systems.mass_properties.center_of_gravity[0] = battery.mass_properties.center_of_gravity[0]
-            air_conditioner.origin                                  = fuselage.origin
-            air_conditioner.mass_properties.center_of_gravity[0]    = 0.125 * fuselage.lengths.total
-
-        else:
-            fuselage.mass_properties.center_of_gravity[0]           = .45*fuselage.lengths.total
-            avionics.origin                                         = fuselage.origin
-            avionics.mass_properties.center_of_gravity[0]           = .4 * fuselage.lengths.nose
-            electrical_systems.mass_properties.center_of_gravity[0] = .75*(fuselage.origin[0][0]+  .5*fuselage.lengths.total)+.25*(propulsor.origin[0][0]+propulsor.mass_properties.center_of_gravity[0])
-            air_conditioner.origin = fuselage.origin
-            air_conditioner.mass_properties.center_of_gravity[0] = fuselage.lengths.nose
-            hydraulics.origin = fuselage.origin
-            hydraulics.mass_properties.center_of_gravity = .75 * (wing.origin + wing.mass_properties.center_of_gravity) + .25 * (propulsor.origin[0] + propulsor.mass_properties.center_of_gravity)
-
-        furnishings.origin                                      = fuselage.origin
-        furnishings.mass_properties.center_of_gravity[0]        = .51*fuselage.lengths.total
-        
-        passenger_weights.origin                                = fuselage.origin
-        passenger_weights.mass_properties.center_of_gravity[0]  = .51*fuselage.lengths.total
-        
-        #assumption that it's at 90% of fuselage length (not from notes)
-        apu.origin                                              = fuselage.origin
-        apu.mass_properties.center_of_gravity[0]                = .9*fuselage.lengths.total 
-=======
         elif isinstance(wing,C.Wings.Vertical_Tail):
             chord_length_v_tail_35_percent_semi_span  = compute_chord_length_from_span_location(wing,.35*wing.spans.projected)
             v_tail_35_percent_semi_span_offset        = np.tan(wing.sweeps.quarter_chord)*.35*.5*wing.spans.projected
@@ -193,7 +114,6 @@
             if length > length_scale:
                 length_scale = length
                 nose_length  = nose
->>>>>>> 49d6850e
                 
     # unpack all components:
     avionics                                                = vehicle.systems.avionics
@@ -211,9 +131,6 @@
     nose_gear                                               = vehicle.landing_gear.nose 
     hydraulics                                              = vehicle.systems.hydraulics
         
-<<<<<<< HEAD
-
-=======
     avionics.origin[0][0]                                      = 0.4 * nose_length
     avionics.mass_properties.center_of_gravity[0][0]           = 0.0
     
@@ -267,6 +184,5 @@
     main_gear_location = moment_sans_main/(vehicle.mass_properties.takeoff-main_gear.mass_properties.mass)/(1-nose_load)
     main_gear.origin[0][0]                                     = main_gear_location
     main_gear.mass_properties.center_of_gravity                = 0.0
->>>>>>> 49d6850e
     
     return