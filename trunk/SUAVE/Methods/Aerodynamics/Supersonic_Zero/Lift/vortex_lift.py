## @ingroup Methods-Aerodynamics-Supersonic_Zero-Lift
# vortex_lift.py
# 
# Created:  Jun 2014, T. MacDonald
# Modified: Jul 2014, T. MacDonald
#           Jan 2016, E. Botero
#           Aug 2018, T. MacDonald
#           Apr 2020, M. Clarke

# ----------------------------------------------------------------------
#  Imports
# ----------------------------------------------------------------------

import numpy as np
from SUAVE.Methods.Flight_Dynamics.Static_Stability.Approximations.Supporting_Functions.convert_sweep import convert_sweep
# ----------------------------------------------------------------------
#   The Function
# ----------------------------------------------------------------------

## @ingroup Methods-Aerodynamics-Supersonic_Zero-Lift
def vortex_lift(state,settings,geometry):
    """Computes vortex lift according to the Polhamus Suction Analogy

    Assumptions:
    simple delta wing

    Source:
    http://aerodesign.stanford.edu/aircraftdesign/highlift/sstclmax.html
    
    Inputs:
    states.conditions.
      freestream.mach_number              [-]
      aerodynamics.angle_of_attack        [radians]
      aerodynamics.lift_coefficient       [-]
    geometry.wings.*.aspect_ratio         [Unitless]
    geometry.wings.*.sweeps.leading_edge  [radians]

    Outputs:
    state.conditions.aerodynamics.
      lift_breakdown.vortex_lift          [-] CL due to vortex lift
    wings_lift                            [-] Total CL at this point

    Properties Used:
    N/A
    """      



    Mc         = state.conditions.freestream.mach_number
    AoA        = state.conditions.aerodynamics.angle_of_attack
    wings_lift = np.zeros_like(state.conditions.aerodynamics.lift_coefficient)
    vortex_cl  = np.zeros_like(wings_lift)

    for wing in geometry.wings: 
        wing_lift = state.conditions.aerodynamics.lift_breakdown.inviscid_wings[wing.tag]

        if wing.vortex_lift is True:
            # compute leading edge sweek if not given
            if wing.sweeps.leading_edge == None:         
                gamma     = convert_sweep(wing,old_ref_chord_fraction = 0.25 ,new_ref_chord_fraction = 0.0)
            else:
                gamma      = wing.sweeps.leading_edge
                
            AR = wing.aspect_ratio
<<<<<<< HEAD
            GAMMA = wing.sweeps.leading_edge
            a = np.abs(AoA[Mc < 1.0])
            signs = np.sign(AoA[Mc < 1.0])
            # Calculate vortex lift
            vortex_cl[Mc < 1.0] += signs*(np.pi*AR/2*np.sin(a)*np.cos(a)*(np.cos(a)+np.sin(a)*np.cos(a)/np.cos(GAMMA)-np.sin(a)/(2*np.cos(GAMMA))))
=======
            a = AoA[Mc < 1.0]
            
            # Calculate vortex lift
            vortex_cl[Mc < 1.0] += np.pi*AR/2*np.sin(a)*np.cos(a)*(np.cos(a)+np.sin(a)*np.cos(a)/np.cos(gamma) - np.sin(a)/(2*np.cos(gamma)))
           
>>>>>>> 5deebab9
            # Apply to wing lift
            wing_lift[Mc < 1.0] = vortex_cl[Mc < 1.0]
        
        wings_lift += wing_lift
    
    state.conditions.aerodynamics.lift_coefficient           = wings_lift
    state.conditions.aerodynamics.lift_breakdown.vortex_lift = vortex_cl   
    
    return vortex_cl<|MERGE_RESOLUTION|>--- conflicted
+++ resolved
@@ -62,19 +62,11 @@
                 gamma      = wing.sweeps.leading_edge
                 
             AR = wing.aspect_ratio
-<<<<<<< HEAD
             GAMMA = wing.sweeps.leading_edge
             a = np.abs(AoA[Mc < 1.0])
             signs = np.sign(AoA[Mc < 1.0])
             # Calculate vortex lift
             vortex_cl[Mc < 1.0] += signs*(np.pi*AR/2*np.sin(a)*np.cos(a)*(np.cos(a)+np.sin(a)*np.cos(a)/np.cos(GAMMA)-np.sin(a)/(2*np.cos(GAMMA))))
-=======
-            a = AoA[Mc < 1.0]
-            
-            # Calculate vortex lift
-            vortex_cl[Mc < 1.0] += np.pi*AR/2*np.sin(a)*np.cos(a)*(np.cos(a)+np.sin(a)*np.cos(a)/np.cos(gamma) - np.sin(a)/(2*np.cos(gamma)))
-           
->>>>>>> 5deebab9
             # Apply to wing lift
             wing_lift[Mc < 1.0] = vortex_cl[Mc < 1.0]
         
