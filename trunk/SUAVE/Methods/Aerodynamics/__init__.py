--- conflicted
+++ resolved
@@ -1,15 +1,10 @@
-## @defgroup Methods-Aerodynamics Aerodynamics
-# Aerodynamic methods contain the functions for the aerodynamic analyses.
-# @ingroup Methods
-
-from . import AVL
-from . import AERODAS
-from . import Fidelity_Zero
-from . import Supersonic 
-from . import Common
-<<<<<<< HEAD
-from . import Lifting_Line
-from . import XFOIL
-=======
-from . import Lifting_Line
->>>>>>> 22ae1751
+## @defgroup Methods-Aerodynamics Aerodynamics
+# Aerodynamic methods contain the functions for the aerodynamic analyses.
+# @ingroup Methods
+
+from . import AVL
+from . import AERODAS
+from . import Fidelity_Zero
+from . import Supersonic 
+from . import Common
+from . import Lifting_Line