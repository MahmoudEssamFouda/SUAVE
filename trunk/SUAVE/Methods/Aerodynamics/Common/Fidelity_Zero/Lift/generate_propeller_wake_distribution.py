--- conflicted
+++ resolved
@@ -44,11 +44,7 @@
     omega        = prop.outputs.omega                               
     va           = prop.outputs.disc_axial_induced_velocity 
     V_inf        = prop.outputs.velocity
-<<<<<<< HEAD
-    MCA          = prop.mid_chord_aligment 
-=======
     MCA          = prop.mid_chord_alignment 
->>>>>>> 49d6850e
     B            = prop.number_of_blades
     gamma        = prop.outputs.disc_circulation
     blade_angles = np.linspace(0,2*np.pi,B+1)[:-1]   
