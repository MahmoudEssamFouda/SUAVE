--- conflicted
+++ resolved
@@ -88,11 +88,7 @@
     # ==============================================
     wing     = config.wings
     flap     = wing.main_wing.control_surfaces.flap
-<<<<<<< HEAD
-
-=======
-    
->>>>>>> 22ae1751
+    
     Sw       = wing.main_wing.areas.reference  / (Units.ft)**2              #wing area, sq.ft
     bw       = wing.main_wing.spans.projected / Units.ft                    #wing span, ft
     Sht      = wing.horizontal_stabilizer.areas.reference / (Units.ft)**2   #horizontal tail area, sq.ft
@@ -100,11 +96,7 @@
     Svt      = wing.vertical_stabilizer.areas.reference / (Units.ft)**2     #vertical tail area, sq.ft
     bvt      = wing.vertical_stabilizer.spans.projected  / Units.ft         #vertical tail span, ft
     deltaf   = flap.deflection                                              #flap delection, rad
-<<<<<<< HEAD
-    Sf       = flap.area  / (Units.ft)**2                                   #flap area, sq.ft
-=======
     Sf       = flap.area  / (Units.ft)**2                                   #flap area, sq.ft        
->>>>>>> 22ae1751
     cf       = flap.chord_dimensional  / Units.ft                           #flap chord, ft
     Dp       = config.landing_gear.main_tire_diameter  / Units.ft           #MLG tyre diameter, ft
     Hp       = config.landing_gear.nose_tire_diameter  / Units.ft           #MLG strut length, ft
@@ -128,11 +120,7 @@
     elif wing.main_wing.control_surfaces.flap.configuration_type == 'double_slotted':
         slots = 2
     elif wing.main_wing.control_surfaces.flap.configuration_type == 'triple_slotted':
-<<<<<<< HEAD
-        slots = 3
-=======
         slots = 3  
->>>>>>> 22ae1751
 
     # Geometric information from the source to observer position
     distance_vector = noise_segment.dist    
