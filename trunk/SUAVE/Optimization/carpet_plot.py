--- conflicted
+++ resolved
@@ -85,7 +85,7 @@
   
     if plot_obj==1:
         plt.figure(0)
-        CS = plt.contourf(inputs[0,:],inputs[1,:], obj, linewidths=2 , cmap=plt.cm.jet)
+        CS = plt.contourf(inputs[0,:],inputs[1,:], obj, linewidths=2)
         cbar = plt.colorbar(CS)
         cbar.ax.set_ylabel(obj_name)
         plt.xlabel(names[idx0])
@@ -94,25 +94,15 @@
        
     if plot_const==1:
         
-        for i in range(0, constraint_num):
+        for i in range(0, constraint_num): #constraint_num):
             plt.figure(i+1)
-            CS_const=plt.contourf(inputs[0,:],inputs[1,:], constraint_val[i,:,:],linewidths=2 , cmap=plt.cm.jet)
+            CS_const=plt.contour(inputs[0,:],inputs[1,:], constraint_val[i,:,:])
             cbar = plt.colorbar(CS_const)
             cbar.ax.set_ylabel(constraint_names[i])
             plt.xlabel(names[idx0])
             plt.ylabel(names[idx1])
-            plt.savefig(constraint_names[i] +'.png')
     plt.show(block=True)      
        
-<<<<<<< HEAD
-    np.save('inputs.npy',inputs)
-    np.save('constraint_val.npy',constraint_val)
-    np.save('constraint_names.npy',constraint_names)
-    np.save('names.npy',names)
-    np.save('obj.npy',obj)
-    np.save('obj_name.npy',obj_name)
-=======
->>>>>>> 93ef42ae
 
     #pack outputs
     outputs= Data()
