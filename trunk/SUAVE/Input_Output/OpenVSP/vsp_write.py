## @ingroup Input_Output-OpenVSP
# vsp_write.py
# 
# Created:  Jul 2016, T. MacDonald
# Modified: Jun 2017, T. MacDonald
#           Jul 2017, T. MacDonald
#           Oct 2018, T. MacDonald
#           Nov 2018, T. MacDonald
#           Jan 2019, T. MacDonald
#           Jan 2020, T. MacDonald 
#           Mar 2020, M. Clarke

# ----------------------------------------------------------------------
#  Imports
# ----------------------------------------------------------------------

import SUAVE
from SUAVE.Core import Units, Data

try:
    import vsp as vsp
except ImportError:
    # This allows SUAVE to build without OpenVSP
    pass
import numpy as np

## @ingroup Input_Output-OpenVSP
def write(vehicle,tag,fuel_tank_set_ind=3,verbose=True):
    """This writes a SUAVE vehicle to OpenVSP format. It will take wing segments into account
    if they are specified in the vehicle setup file.
    
    Assumptions:
    Vehicle is composed of conventional shape fuselages, wings, and propulsors. Any propulsor
    that should be created is tagged as 'turbofan'.

    Source:
    N/A

    Inputs:
    vehicle.
      tag                                       [-]
      wings.*.    (* is all keys)
        origin                                  [m] in all three dimensions
        spans.projected                         [m]
        chords.root                             [m]
        chords.tip                              [m]
        sweeps.quarter_chord                    [radians]
        twists.root                             [radians]
        twists.tip                              [radians]
        thickness_to_chord                      [-]
        dihedral                                [radians]
        tag                                     <string>
        Segments.*. (optional)
          twist                                 [radians]
          percent_span_location                 [-]  .1 is 10%
          root_chord_percent                    [-]  .1 is 10%
          dihedral_outboard                     [radians]
          sweeps.quarter_chord                  [radians]
          thickness_to_chord                    [-]
      propulsors.turbofan. (optional)
        number_of_engines                       [-]
        engine_length                           [m]
        nacelle_diameter                        [m]
        origin                                  [m] in all three dimension, should have as many origins as engines
        OpenVSP_simple (optional)               <boolean> if False (default) create a flow through nacelle, if True creates a roughly biparabolic shape
      fuselages.fuselage (optional)
        width                                   [m]
        lengths.total                           [m]
        heights.
          maximum                               [m]
          at_quarter_length                     [m]
          at_wing_root_quarter_chord            [m]
          at_three_quarters_length              [m]
        effective_diameter                      [m]
        fineness.nose                           [-] ratio of nose section length to fuselage width
        fineness.tail                           [-] ratio of tail section length to fuselage width
        tag                                     <string>
        OpenVSP_values.  (optional)
          nose.top.angle                        [degrees]
          nose.top.strength                     [-] this determines how much the specified angle influences that shape
          nose.side.angle                       [degrees]
          nose.side.strength                    [-]
          nose.TB_Sym                           <boolean> determines if top angle is mirrored on bottom
          nose.z_pos                            [-] z position of the nose as a percentage of fuselage length (.1 is 10%)
          tail.top.angle                        [degrees]
          tail.top.strength                     [-]
          tail.z_pos (optional, 0.02 default)   [-] z position of the tail as a percentage of fuselage length (.1 is 10%)
    fuel_tank_set_index                         <int> OpenVSP object set containing the fuel tanks    

    Outputs:
    <tag>.vsp3           This is the OpenVSP representation of the aircraft

    Properties Used:
    N/A
    """    
    
    # Reset OpenVSP to avoid including a previous vehicle
    if verbose:
        print('Reseting OpenVSP Model in Memory')
    try:
        vsp.ClearVSPModel()
    except NameError:
        print('VSP import failed')
        return -1
    
    area_tags = dict() # for wetted area assignment
    
    # -------------
    # Wings
    # -------------
    
    # Default Set_0 in OpenVSP is index 3
    vsp.SetSetName(fuel_tank_set_ind,'fuel_tanks')
    
    for wing in vehicle.wings:       
        if verbose:
            print('Writing '+wing.tag+' to OpenVSP Model')
        area_tags, wing_id = write_vsp_wing(wing,area_tags,fuel_tank_set_ind)
    
    # -------------
    # Engines
    # -------------
    ## Skeleton code for props and pylons can be found in previous commits (~Dec 2016) if desired
    ## This was a place to start and may not still be functional    
    
    if 'turbofan' in vehicle.propulsors:
        if verbose:
            print('Writing '+vehicle.propulsors.turbofan.tag+' to OpenVSP Model')
        turbofan  = vehicle.propulsors.turbofan
        write_vsp_turbofan(turbofan)
        
    if 'turbojet' in vehicle.propulsors:
        print('Warning: no meshing sources are currently implemented for the nacelle')
        turbofan  = vehicle.propulsors.turbojet
        write_vsp_turbofan(turbofan)    
    
    # -------------
    # Fuselage
    # -------------    
    
    for key, fuselage in vehicle.fuselages.items():
        if verbose:
            print('Writing '+fuselage.tag+' to OpenVSP Model')
        try:
            area_tags = write_vsp_fuselage(fuselage, area_tags, vehicle.wings.main_wing, fuel_tank_set_ind)
        except AttributeError:
            area_tags = write_vsp_fuselage(fuselage, area_tags, None, fuel_tank_set_ind)
    
    # Write the vehicle to the file
    if verbose:
        print('Saving OpenVSP File')
    vsp.WriteVSPFile(tag + ".vsp3")
    
    return area_tags

## @ingroup Input_Output-OpenVSP
def write_vsp_wing(wing,area_tags,fuel_tank_set_ind):
    """This write a given wing into OpenVSP format
    
    Assumptions:
    If wing segments are defined, they must cover the full span.
    (may work in some other cases, but functionality will not be maintained)

    Source:
    N/A

    Inputs:
    wing.
      origin                                  [m] in all three dimensions
      spans.projected                         [m]
      chords.root                             [m]
      chords.tip                              [m]
      sweeps.quarter_chord                    [radians]
      twists.root                             [radians]
      twists.tip                              [radians]
      thickness_to_chord                      [-]
      dihedral                                [radians]
      tag                                     <string>
      Segments.*. (optional)
        twist                                 [radians]
        percent_span_location                 [-]  .1 is 10%
        root_chord_percent                    [-]  .1 is 10%
        dihedral_outboard                     [radians]
        sweeps.quarter_chord                  [radians]
        thickness_to_chord                    [-]
    area_tags                                 <dict> used to keep track of all tags needed in wetted area computation           
    fuel_tank_set_index                       <int> OpenVSP object set containing the fuel tanks    

    Outputs:
    area_tags                                 <dict> used to keep track of all tags needed in wetted area computation           
    wing_id                                   <str>  OpenVSP ID for given wing

    Properties Used:
    N/A
    """       
    wing_x = wing.origin[0][0]    
    wing_y = wing.origin[0][1]
    wing_z = wing.origin[0][2]
    if wing.symmetric == True:
        span   = wing.spans.projected/2. # span of one side
    else:
        span   = wing.spans.projected
    root_chord = wing.chords.root
    tip_chord  = wing.chords.tip
    sweep      = wing.sweeps.quarter_chord / Units.deg
    sweep_loc  = 0.25
    root_twist = wing.twists.root / Units.deg
    tip_twist  = wing.twists.tip  / Units.deg
    root_tc    = wing.thickness_to_chord 
    tip_tc     = wing.thickness_to_chord 
    dihedral   = wing.dihedral / Units.deg

    # Check to see if segments are defined. Get count
    if len(wing.Segments.keys())>0:
        n_segments = len(wing.Segments.keys())
    else:
        n_segments = 0

    # Create the wing
    wing_id = vsp.AddGeom( "WING" )
    vsp.SetGeomName(wing_id, wing.tag)
    area_tags[wing.tag] = ['wings',wing.tag]

    # Make names for each section and insert them into the wing if necessary
    x_secs       = []
    x_sec_curves = []
    # n_segments + 2 will create an extra segment if the root segment is 
    # included in the list of segments. This is not used and the tag is
    # removed when the segments are checked for this case.
    for i_segs in range(0,n_segments+2):
        x_secs.append('XSec_' + str(i_segs))
        x_sec_curves.append('XSecCurve_' + str(i_segs))

    # Apply the basic characteristics of the wing to root and tip
    if wing.symmetric == False:
        vsp.SetParmVal( wing_id,'Sym_Planar_Flag','Sym',0)
    if wing.vertical == True:
        vsp.SetParmVal( wing_id,'X_Rel_Rotation','XForm',90)     

    vsp.SetParmVal( wing_id,'X_Rel_Location','XForm',wing_x)
    vsp.SetParmVal( wing_id,'Y_Rel_Location','XForm',wing_y)
    vsp.SetParmVal( wing_id,'Z_Rel_Location','XForm',wing_z)

    # This ensures that the other VSP parameters are driven properly
    vsp.SetDriverGroup( wing_id, 1, vsp.SPAN_WSECT_DRIVER, vsp.ROOTC_WSECT_DRIVER, vsp.TIPC_WSECT_DRIVER )

    # Root chord
    vsp.SetParmVal( wing_id,'Root_Chord',x_secs[1],root_chord)

    # Sweep of the first section
    vsp.SetParmVal( wing_id,'Sweep',x_secs[1],sweep)
    vsp.SetParmVal( wing_id,'Sweep_Location',x_secs[1],sweep_loc)

    # Twists
    if n_segments != 0:
        if wing.Segments[0].percent_span_location == 0.:
            vsp.SetParmVal( wing_id,'Twist',x_secs[0],wing.Segments[0].twist / Units.deg) # root
        else:
            vsp.SetParmVal( wing_id,'Twist',x_secs[0],root_twist) # root
        if wing.Segments[-1].percent_span_location == 1.:
            vsp.SetParmVal( wing_id,'Twist',x_secs[-2],wing.Segments[0].twist / Units.deg) # root
        else:
            vsp.SetParmVal( wing_id,'Twist',x_secs[-2],tip_twist) # root
    else:
        vsp.SetParmVal( wing_id,'Twist',x_secs[0],root_twist) # root
        vsp.SetParmVal( wing_id,'Twist',x_secs[0],tip_twist) # tip


    # Figure out if there is an airfoil provided

    # Airfoils should be in Lednicer format
    # i.e. :
    #
    #EXAMPLE AIRFOIL
    # 3. 3. 
    #
    # 0.0 0.0
    # 0.5 0.1
    # 1.0 0.0
    #
    # 0.0 0.0
    # 0.5 -0.1
    # 1.0 0.0

    # Note this will fail silently if airfoil is not in correct format
    # check geometry output

    if n_segments==0:
        if len(wing.Airfoil) != 0:
            xsecsurf = vsp.GetXSecSurf(wing_id,0)
            vsp.ChangeXSecShape(xsecsurf,0,vsp.XS_FILE_AIRFOIL)
            vsp.ChangeXSecShape(xsecsurf,1,vsp.XS_FILE_AIRFOIL)
            xsec1 = vsp.GetXSec(xsecsurf,0)
            xsec2 = vsp.GetXSec(xsecsurf,1)
            vsp.ReadFileAirfoil(xsec1,wing.Airfoil['airfoil'].coordinate_file)
            vsp.ReadFileAirfoil(xsec2,wing.Airfoil['airfoil'].coordinate_file)
            vsp.Update()
    else: # The wing airfoil is still used for the root segment if the first added segment does not begin there
        # This could be combined with above, but is left here for clarity
        if (len(wing.Airfoil) != 0) and (wing.Segments[0].percent_span_location!=0.):
            xsecsurf = vsp.GetXSecSurf(wing_id,0)
            vsp.ChangeXSecShape(xsecsurf,0,vsp.XS_FILE_AIRFOIL)
            vsp.ChangeXSecShape(xsecsurf,1,vsp.XS_FILE_AIRFOIL)
            xsec1 = vsp.GetXSec(xsecsurf,0)
            xsec2 = vsp.GetXSec(xsecsurf,1)
            vsp.ReadFileAirfoil(xsec1,wing.Airfoil['airfoil'].coordinate_file)
            vsp.ReadFileAirfoil(xsec2,wing.Airfoil['airfoil'].coordinate_file)
            vsp.Update()
        elif len(wing.Segments[0].Airfoil) != 0:
            xsecsurf = vsp.GetXSecSurf(wing_id,0)
            vsp.ChangeXSecShape(xsecsurf,0,vsp.XS_FILE_AIRFOIL)
            vsp.ChangeXSecShape(xsecsurf,1,vsp.XS_FILE_AIRFOIL)
            xsec1 = vsp.GetXSec(xsecsurf,0)
            xsec2 = vsp.GetXSec(xsecsurf,1)
            vsp.ReadFileAirfoil(xsec1,wing.Segments[0].Airfoil['airfoil'].coordinate_file)
            vsp.ReadFileAirfoil(xsec2,wing.Segments[0].Airfoil['airfoil'].coordinate_file)
            vsp.Update()                

    # Thickness to chords
    vsp.SetParmVal( wing_id,'ThickChord','XSecCurve_0',root_tc)
    vsp.SetParmVal( wing_id,'ThickChord','XSecCurve_1',tip_tc)

    # Dihedral
    vsp.SetParmVal( wing_id,'Dihedral',x_secs[1],dihedral)

    # Span and tip of the section
    if n_segments>1:
        local_span    = span*wing.Segments[0].percent_span_location  
        sec_tip_chord = root_chord*wing.Segments[0].root_chord_percent
        vsp.SetParmVal( wing_id,'Span',x_secs[1],local_span) 
        vsp.SetParmVal( wing_id,'Tip_Chord',x_secs[1],sec_tip_chord)
    else:
        vsp.SetParmVal( wing_id,'Span',x_secs[1],span/np.cos(dihedral*Units.degrees)) 

    vsp.Update()

    if n_segments>0:
        if wing.Segments[0].percent_span_location==0.:
            x_secs[-1] = [] # remove extra section tag (for clarity)
            segment_0_is_root_flag = True
            adjust = 0 # used for indexing
        else:
            segment_0_is_root_flag = False
            adjust = 1
    else:
        adjust = 1


    # Loop for the number of segments left over
    for i_segs in range(1,n_segments+1):  

        if (wing.Segments[i_segs-1] == wing.Segments[-1]) and (wing.Segments[-1].percent_span_location == 1.):
            break

        # Unpack
        dihedral_i = wing.Segments[i_segs-1].dihedral_outboard / Units.deg
        chord_i    = root_chord*wing.Segments[i_segs-1].root_chord_percent
        try:
            twist_i    = wing.Segments[i_segs].twist / Units.deg
            no_twist_flag = False
        except:
            no_twist_flag = True
        sweep_i    = wing.Segments[i_segs-1].sweeps.quarter_chord / Units.deg
        tc_i       = wing.Segments[i_segs-1].thickness_to_chord

        # Calculate the local span
        if i_segs == n_segments:
            span_i = span*(1 - wing.Segments[i_segs-1].percent_span_location)/np.cos(dihedral_i*Units.deg)
        else:
            span_i = span*(wing.Segments[i_segs].percent_span_location-wing.Segments[i_segs-1].percent_span_location)/np.cos(dihedral_i*Units.deg)                      

        # Insert the new wing section with specified airfoil if available
        if len(wing.Segments[i_segs-1].Airfoil) != 0:
            vsp.InsertXSec(wing_id,i_segs-1+adjust,vsp.XS_FILE_AIRFOIL)
            xsecsurf = vsp.GetXSecSurf(wing_id,0)
            xsec = vsp.GetXSec(xsecsurf,i_segs+adjust)
            vsp.ReadFileAirfoil(xsec, wing.Segments[i_segs-1].Airfoil['airfoil'].coordinate_file)                
        else:
            vsp.InsertXSec(wing_id,i_segs-1+adjust,vsp.XS_FOUR_SERIES)

        # Set the parms
        vsp.SetParmVal( wing_id,'Span',x_secs[i_segs+adjust],span_i)
        vsp.SetParmVal( wing_id,'Dihedral',x_secs[i_segs+adjust],dihedral_i)
        vsp.SetParmVal( wing_id,'Sweep',x_secs[i_segs+adjust],sweep_i)
        vsp.SetParmVal( wing_id,'Sweep_Location',x_secs[i_segs+adjust],sweep_loc)      
        vsp.SetParmVal( wing_id,'Root_Chord',x_secs[i_segs+adjust],chord_i)
        if not no_twist_flag:
            vsp.SetParmVal( wing_id,'Twist',x_secs[i_segs+adjust],twist_i)
        vsp.SetParmVal( wing_id,'ThickChord',x_sec_curves[i_segs+adjust],tc_i)

        if adjust and (i_segs == 1):
            vsp.Update()
            vsp.SetParmVal( wing_id,'Twist',x_secs[1],wing.Segments[i_segs-1].twist / Units.deg)

        vsp.Update()

    if (n_segments != 0) and (wing.Segments[-1].percent_span_location == 1.):
        tip_chord = root_chord*wing.Segments[-1].root_chord_percent
        vsp.SetParmVal( wing_id,'Tip_Chord',x_secs[n_segments-1+adjust],tip_chord)
        vsp.SetParmVal( wing_id,'ThickChord',x_secs[n_segments-1+adjust],wing.Segments[-1].thickness_to_chord)
        # twist is set in the normal loop
    else:
        vsp.SetParmVal( wing_id,'Tip_Chord',x_secs[-1-(1-adjust)],tip_chord)
        vsp.SetParmVal( wing_id,'Twist',x_secs[-1-(1-adjust)],tip_twist)
        # a single trapezoidal wing is assumed to have constant thickness to chord
    vsp.Update()
    vsp.SetParmVal(wing_id,'CapUMaxOption','EndCap',2.)
    vsp.SetParmVal(wing_id,'CapUMaxStrength','EndCap',1.)

    vsp.Update() # to fix problems with chords not matching up
    
    if 'Fuel_Tanks' in wing:
        for tank in wing.Fuel_Tanks:
            write_wing_conformal_fuel_tank(wing, wing_id, tank, fuel_tank_set_ind)
    
    return area_tags, wing_id

## @ingroup Input_Output-OpenVSP
def write_vsp_turbofan(turbofan):
    """This converts turbofans into OpenVSP format.
    
    Assumptions:
    None

    Source:
    N/A

    Inputs:
    turbofan.
      number_of_engines                       [-]
      engine_length                           [m]
      nacelle_diameter                        [m]
      origin                                  [m] in all three dimension, should have as many origins as engines
      OpenVSP_flow_through                    <boolean> if True create a flow through nacelle, if False create a cylinder

    Outputs:
    Operates on the active OpenVSP model, no direct output

    Properties Used:
    N/A
    """    
    n_engines = turbofan.number_of_engines
    length    = turbofan.engine_length
    width     = turbofan.nacelle_diameter
    origins   = turbofan.origin
    tf_tag    = turbofan.tag
    
    # True will create a flow-through subsonic nacelle (which may have dimensional errors)
    # False will create a cylindrical stack (essentially a cylinder)
    ft_flag = turbofan.OpenVSP_flow_through
    
    import operator # import here since engines are not always needed
    # sort engines per left to right convention
    origins_sorted = sorted(origins, key=operator.itemgetter(1))
    
    for ii in range(0,int(n_engines)):

        origin = origins_sorted[ii]
        
        x = origin[0]
        y = origin[1]
        z = origin[2]
        
        if ft_flag == True:
            nac_id = vsp.AddGeom( "FUSELAGE")
            vsp.SetGeomName(nac_id, tf_tag+'_'+str(ii+1))
            
            # Origin
            vsp.SetParmVal(nac_id,'X_Location','XForm',x)
            vsp.SetParmVal(nac_id,'Y_Location','XForm',y)
            vsp.SetParmVal(nac_id,'Z_Location','XForm',z)
            vsp.SetParmVal(nac_id,'Abs_Or_Relitive_flag','XForm',vsp.ABS) # misspelling from OpenVSP
            vsp.SetParmVal(nac_id,'Origin','XForm',0.5)    
            
            # Length and overall diameter
            vsp.SetParmVal(nac_id,"Length","Design",length)
            vsp.SetParmVal(nac_id,'OrderPolicy','Design',1.) 
            vsp.SetParmVal(nac_id,'Z_Rotation','XForm',180.)
            
            xsecsurf = vsp.GetXSecSurf(nac_id,0)
            vsp.ChangeXSecShape(xsecsurf,0,vsp.XS_ELLIPSE)
            vsp.Update()
            vsp.SetParmVal(nac_id, "Ellipse_Width", "XSecCurve_0", width-.2)
            vsp.SetParmVal(nac_id, "Ellipse_Width", "XSecCurve_1", width)
            vsp.SetParmVal(nac_id, "Ellipse_Width", "XSecCurve_2", width)
            vsp.SetParmVal(nac_id, "Ellipse_Width", "XSecCurve_3", width)
            vsp.SetParmVal(nac_id, "Ellipse_Height", "XSecCurve_0", width-.2)
            vsp.SetParmVal(nac_id, "Ellipse_Height", "XSecCurve_1", width)
            vsp.SetParmVal(nac_id, "Ellipse_Height", "XSecCurve_2", width)
            vsp.SetParmVal(nac_id, "Ellipse_Height", "XSecCurve_3", width)            
            
        else:
            stack_id = vsp.AddGeom("STACK")
            vsp.SetGeomName(stack_id, tf_tag+'_'+str(ii+1))
            
            # Origin
            vsp.SetParmVal(stack_id,'X_Location','XForm',x)
            vsp.SetParmVal(stack_id,'Y_Location','XForm',y)
            vsp.SetParmVal(stack_id,'Z_Location','XForm',z)
            vsp.SetParmVal(stack_id,'Abs_Or_Relitive_flag','XForm',vsp.ABS) # misspelling from OpenVSP
            vsp.SetParmVal(stack_id,'Origin','XForm',0.5)            
            
            vsp.CutXSec(stack_id,2) # remove extra default subsurface
            xsecsurf = vsp.GetXSecSurf(stack_id,0)
            vsp.ChangeXSecShape(xsecsurf,1,vsp.XS_CIRCLE)
            vsp.ChangeXSecShape(xsecsurf,2,vsp.XS_CIRCLE)
            vsp.Update()
            vsp.SetParmVal(stack_id, "Circle_Diameter", "XSecCurve_1", width)
            vsp.SetParmVal(stack_id, "Circle_Diameter", "XSecCurve_2", width)
            vsp.SetParmVal(stack_id, "Circle_Diameter", "XSecCurve_3", width)
            vsp.SetParmVal(stack_id, "XDelta", "XSec_1", 0)
            vsp.SetParmVal(stack_id, "XDelta", "XSec_2", length)
            vsp.SetParmVal(stack_id, "XDelta", "XSec_3", 0)
        
        vsp.Update()
        
## @ingroup Input_Output-OpenVSP
def write_vsp_fuselage(fuselage,area_tags, main_wing, fuel_tank_set_ind):
    """This writes a fuselage into OpenVSP format.
    
    Assumptions:
    None

    Source:
    N/A

    Inputs:
    fuselage
      width                                   [m]
      lengths.total                           [m]
      heights.
        maximum                               [m]
        at_quarter_length                     [m]
        at_wing_root_quarter_chord            [m]
        at_three_quarters_length              [m]
      effective_diameter                      [m]
      fineness.nose                           [-] ratio of nose section length to fuselage width
      fineness.tail                           [-] ratio of tail section length to fuselage width
      tag                                     <string>
      OpenVSP_values.  (optional)
        nose.top.angle                        [degrees]
        nose.top.strength                     [-] this determines how much the specified angle influences that shape
        nose.side.angle                       [degrees]
        nose.side.strength                    [-]
        nose.TB_Sym                           <boolean> determines if top angle is mirrored on bottom
        nose.z_pos                            [-] z position of the nose as a percentage of fuselage length (.1 is 10%)
        tail.top.angle                        [degrees]
        tail.top.strength                     [-]
        tail.z_pos (optional, 0.02 default)   [-] z position of the tail as a percentage of fuselage length (.1 is 10%)
      Segments. (optional)
        width                                 [m]
        height                                [m]
        percent_x_location                    [-] .1 is 10% length
        percent_z_location                    [-] .1 is 10% length
    area_tags                                 <dict> used to keep track of all tags needed in wetted area computation           
    main_wing.origin                          [m]
    main_wing.chords.root                     [m]
    fuel_tank_set_index                       <int> OpenVSP object set containing the fuel tanks    

    Outputs:
    Operates on the active OpenVSP model, no direct output

    Properties Used:
    N/A
    """     
    
    num_segs           = len(fuselage.Segments)
    length             = fuselage.lengths.total
    fuse_x             = fuselage.origin[0][0]    
    fuse_y             = fuselage.origin[0][1]
    fuse_z             = fuselage.origin[0][2]
    fuse_x_rotation    = fuselage.x_rotation   
    fuse_y_rotation    = fuselage.y_rotation
    fuse_z_rotation    = fuselage.z_rotation    
    if num_segs==0: # SUAVE default fuselage shaping
    
        width    = fuselage.width
        hmax     = fuselage.heights.maximum
        height1  = fuselage.heights.at_quarter_length
        height2  = fuselage.heights.at_wing_root_quarter_chord 
        height3  = fuselage.heights.at_three_quarters_length
        effdia   = fuselage.effective_diameter
        n_fine   = fuselage.fineness.nose 
        t_fine   = fuselage.fineness.tail  
        
        try:
            if main_wing != None:                
                w_origin = main_wing.origin[0]
                w_c_4    = main_wing.chords.root/4.
            else:
                w_origin = 0.5*length
                w_c_4    = 0.5*length
        except AttributeError:
            raise AttributeError('Main wing not detected. Fuselage must have specified sections in this configuration.')
        
        # Figure out the location x location of each section, 3 sections, end of nose, wing origin, and start of tail
        
        x1 = n_fine*width/length
<<<<<<< HEAD
        x2 = (w_origin[0][0]+w_c_4)/length
=======
        x2 = (w_origin+w_c_4)/length
>>>>>>> 22ae1751
        x3 = 1-t_fine*width/length
        
        end_ind = 4
        
    else: # Fuselage shaping based on sections
        widths  = []
        heights = []
        x_poses = []
        z_poses = []
        segs = fuselage.Segments
        for seg_name in segs:
            widths.append(segs[seg_name].width)
            heights.append(segs[seg_name].height)
            x_poses.append(segs[seg_name].percent_x_location)
            z_poses.append(segs[seg_name].percent_z_location)
            
        end_ind = num_segs-1
    
    fuse_id = vsp.AddGeom("FUSELAGE") 
    vsp.SetGeomName(fuse_id, fuselage.tag)
    area_tags[fuselage.tag] = ['fuselages',fuselage.tag]

    tail_z_pos = 0.02 # default value

    # set fuselage relative location and rotation
    vsp.SetParmVal( fuse_id,'X_Rel_Rotation','XForm',fuse_x_rotation)
    vsp.SetParmVal( fuse_id,'Y_Rel_Rotation','XForm',fuse_y_rotation)
    vsp.SetParmVal( fuse_id,'Z_Rel_Rotation','XForm',fuse_z_rotation)
    
    vsp.SetParmVal( fuse_id,'X_Rel_Location','XForm',fuse_x)
    vsp.SetParmVal( fuse_id,'Y_Rel_Location','XForm',fuse_y)
    vsp.SetParmVal( fuse_id,'Z_Rel_Location','XForm',fuse_z)


    if 'OpenVSP_values' in fuselage:        
        vals = fuselage.OpenVSP_values

        # for wave drag testing
        fuselage.OpenVSP_ID = fuse_id
        
        # Nose
        vsp.SetParmVal(fuse_id,"TopLAngle","XSec_0",vals.nose.top.angle)
        vsp.SetParmVal(fuse_id,"TopLStrength","XSec_0",vals.nose.top.strength)
        vsp.SetParmVal(fuse_id,"RightLAngle","XSec_0",vals.nose.side.angle)
        vsp.SetParmVal(fuse_id,"RightLStrength","XSec_0",vals.nose.side.strength)
        vsp.SetParmVal(fuse_id,"TBSym","XSec_0",vals.nose.TB_Sym)
        vsp.SetParmVal(fuse_id,"ZLocPercent","XSec_0",vals.nose.z_pos)

        # Tail
        vsp.SetParmVal(fuse_id,"TopLAngle","XSec_"+str(end_ind),vals.tail.top.angle)
        vsp.SetParmVal(fuse_id,"TopLStrength","XSec_"+str(end_ind),vals.tail.top.strength)
        # Below can be enabled if AllSym (below) is removed
        #vsp.SetParmVal(fuse_id,"RightLAngle","XSec_4",vals.tail.side.angle)
        #vsp.SetParmVal(fuse_id,"RightLStrength","XSec_4",vals.tail.side.strength)
        #vsp.SetParmVal(fuse_id,"TBSym","XSec_4",vals.tail.TB_Sym)
        #vsp.SetParmVal(fuse_id,"BottomLAngle","XSec_4",vals.tail.bottom.angle)
        #vsp.SetParmVal(fuse_id,"BottomLStrength","XSec_4",vals.tail.bottom.strength)
        if 'z_pos' in vals.tail:
            tail_z_pos = vals.tail.z_pos
        else:
            pass # use above default

        vsp.SetParmVal(fuse_id,"AllSym","XSec_"+str(end_ind),1)

    if num_segs == 0:
        vsp.SetParmVal(fuse_id,"Length","Design",length)
        vsp.SetParmVal(fuse_id,"Diameter","Design",width)
        vsp.SetParmVal(fuse_id,"XLocPercent","XSec_1",x1)
        vsp.SetParmVal(fuse_id,"XLocPercent","XSec_2",x2)
        vsp.SetParmVal(fuse_id,"XLocPercent","XSec_3",x3)
        vsp.SetParmVal(fuse_id,"ZLocPercent","XSec_4",tail_z_pos)
        vsp.SetParmVal(fuse_id, "Ellipse_Width", "XSecCurve_1", width)
        vsp.SetParmVal(fuse_id, "Ellipse_Width", "XSecCurve_2", width)
        vsp.SetParmVal(fuse_id, "Ellipse_Width", "XSecCurve_3", width)
        vsp.SetParmVal(fuse_id, "Ellipse_Height", "XSecCurve_1", height1);
        vsp.SetParmVal(fuse_id, "Ellipse_Height", "XSecCurve_2", height2);
        vsp.SetParmVal(fuse_id, "Ellipse_Height", "XSecCurve_3", height3);  
    else:
        if len(np.unique(x_poses)) != len(x_poses):
            raise ValueError('Duplicate fuselage section positions detected.')
        vsp.SetParmVal(fuse_id,"Length","Design",length)
        if num_segs != 5: # reduce to only nose and tail
            vsp.CutXSec(fuse_id,1) # remove extra default section
            vsp.CutXSec(fuse_id,1) # remove extra default section
            vsp.CutXSec(fuse_id,1) # remove extra default section
            for i in range(num_segs-2): # add back the required number of sections
                vsp.InsertXSec(fuse_id, 0, vsp.XS_ELLIPSE)           
                vsp.Update()
        for i in range(num_segs-2):
            # Bunch sections to allow proper length settings in the next step
            # This is necessary because OpenVSP will not move a section past an adjacent section
            vsp.SetParmVal(fuse_id, "XLocPercent", "XSec_"+str(i+1),1e-6*(i+1))
            vsp.Update()
        if x_poses[1] < (num_segs-2)*1e-6:
            print('Warning: Second fuselage section is too close to the nose. OpenVSP model may not be accurate.')
        for i in reversed(range(num_segs-2)):
            # order is reversed because sections are initially bunched in the front and cannot be extended passed the next
            vsp.SetParmVal(fuse_id, "XLocPercent", "XSec_"+str(i+1),x_poses[i+1])
            vsp.SetParmVal(fuse_id, "ZLocPercent", "XSec_"+str(i+1),z_poses[i+1])
            vsp.SetParmVal(fuse_id, "Ellipse_Width", "XSecCurve_"+str(i+1), widths[i+1])
            vsp.SetParmVal(fuse_id, "Ellipse_Height", "XSecCurve_"+str(i+1), heights[i+1])   
            vsp.Update()             
            set_section_angles(i, vals.nose.z_pos, tail_z_pos, x_poses, z_poses, heights, widths,length,end_ind,fuse_id)            
            
        vsp.SetParmVal(fuse_id, "XLocPercent", "XSec_"+str(0),x_poses[0])
        vsp.SetParmVal(fuse_id, "ZLocPercent", "XSec_"+str(0),z_poses[0])
        vsp.SetParmVal(fuse_id, "XLocPercent", "XSec_"+str(end_ind),x_poses[-1])
        vsp.SetParmVal(fuse_id, "ZLocPercent", "XSec_"+str(end_ind),z_poses[-1])    
        
        # Tail
        vsp.SetParmVal(fuse_id,"TopLAngle","XSec_"+str(end_ind),vals.tail.top.angle)
        vsp.SetParmVal(fuse_id,"TopLStrength","XSec_"+str(end_ind),vals.tail.top.strength)
        vsp.SetParmVal(fuse_id,"AllSym","XSec_"+str(end_ind),1)
        vsp.Update()
        if 'z_pos' in vals.tail:
            tail_z_pos = vals.tail.z_pos
        else:
            pass # use above default         
    
    if 'Fuel_Tanks' in fuselage:
        for tank in fuselage.Fuel_Tanks:
            write_fuselage_conformal_fuel_tank(fuse_id, tank, fuel_tank_set_ind)    
                
    return area_tags

## ingroup Input_Output-OpenVSP
def set_section_angles(i,nose_z,tail_z,x_poses,z_poses,heights,widths,length,end_ind,fuse_id):
    """Set fuselage section angles to create a smooth (in the non-technical sense) fuselage shape.
    Note that i of 0 corresponds to the first section that is not the end point.
    
    Assumptions:
    May fail to give reasonable angles for very irregularly shaped fuselages
    Does not work on the nose and tail sections.
    
    Source:
    N/A

    Inputs:  
    nose_z   [-] # 0.1 is 10% of the fuselage length
    widths   np.array of [m]
    heights  np.array of [m]
    tail_z   [-] # 0.1 is 10% of the fuselage length

    Outputs:
    Operates on the active OpenVSP model, no direct output

    Properties Used:
    N/A
    """    
    w0 = widths[i]
    h0 = heights[i]
    x0 = x_poses[i]
    z0 = z_poses[i]   
    w2 = widths[i+2]
    h2 = heights[i+2]
    x2 = x_poses[i+2]
    z2 = z_poses[i+2]
        
    x0 = x0*length
    x2 = x2*length
    z0 = z0*length
    z2 = z2*length
        
    top_z_diff = (h2/2+z2)-(h0/2+z0)
    bot_z_diff = (z2-h2/2)-(z0-h0/2)
    y_diff     = w2/2-w0/2
    x_diff     = x2-x0
    
    top_angle  = np.tan(top_z_diff/x_diff)/Units.deg
    bot_angle  = np.tan(-bot_z_diff/x_diff)/Units.deg
    side_angle = np.tan(y_diff/x_diff)/Units.deg
        
    vsp.SetParmVal(fuse_id,"TBSym","XSec_"+str(i+1),0)
    vsp.SetParmVal(fuse_id,"TopLAngle","XSec_"+str(i+1),top_angle)
    vsp.SetParmVal(fuse_id,"TopLStrength","XSec_"+str(i+1),0.75)
    vsp.SetParmVal(fuse_id,"BottomLAngle","XSec_"+str(i+1),bot_angle)
    vsp.SetParmVal(fuse_id,"BottomLStrength","XSec_"+str(i+1),0.75)   
    vsp.SetParmVal(fuse_id,"RightLAngle","XSec_"+str(i+1),side_angle)
    vsp.SetParmVal(fuse_id,"RightLStrength","XSec_"+str(i+1),0.75)   
    
    return

## @ingroup Input_Output-OpenVSP
def write_wing_conformal_fuel_tank(wing, wing_id,fuel_tank,fuel_tank_set_ind):
    """This writes a conformal fuel tank in a wing.
    
    Assumptions:
    None

    Source:
    N/A

    Inputs:
    wing.Segments.*.percent_span_location       [-]
    wing.spans.projected                        [m]
    wind_id                                     <str>
    fuel_tank.
      inward_offset                             [m]
      start_chord_percent                       [-] .1 is 10%
      end_chord_percent                         [-]
      start_span_percent                        [-]
      end_span_percent                          [-]
      fuel_type.density                         [kg/m^3]
    fuel_tank_set_ind                           <int>

    Outputs:
    Operates on the active OpenVSP model, no direct output

    Properties Used:
    N/A
    """        
    # Unpack
    try:
        offset            = fuel_tank.inward_offset
        chord_trim_max    = 1.-fuel_tank.start_chord_percent
        chord_trim_min    = 1.-fuel_tank.end_chord_percent
        span_trim_max     = fuel_tank.end_span_percent
        span_trim_min     = fuel_tank.start_span_percent  
        density           = fuel_tank.fuel_type.density
    except:
        print('Fuel tank does not contain parameters needed for OpenVSP geometry. Tag: '+fuel_tank.tag)
        return
        
    tank_id = vsp.AddGeom('CONFORMAL',wing_id)
    vsp.SetGeomName(tank_id, fuel_tank.tag)    
    n_segments        = len(wing.Segments.keys())
    if n_segments > 0.:
        seg_span_percents  = np.array([v['percent_span_location'] for (k,v)\
                                       in wing.Segments.iteritems()])
        vsp_segment_breaks = np.linspace(0.,1.,n_segments)
    else:
        seg_span_percents = np.array([0.,1.])
    span              = wing.spans.projected
    
    # Offset
    vsp.SetParmVal(tank_id,'Offset','Design',offset)      
    
    for key, fuselage in vehicle.fuselages.items():
        width    = fuselage.width
        length   = fuselage.lengths.total
        hmax     = fuselage.heights.maximum
        height1  = fuselage.heights.at_quarter_length
        height2  = fuselage.heights.at_wing_root_quarter_chord 
        height3  = fuselage.heights.at_three_quarters_length
        effdia   = fuselage.effective_diameter
        n_fine   = fuselage.fineness.nose 
        t_fine   = fuselage.fineness.tail  
        w_ac     = wing.aerodynamic_center
        
        w_origin = vehicle.wings.main_wing.origin
        w_c_4    = vehicle.wings.main_wing.chords.root/4.
        
        # Figure out the location x location of each section, 3 sections, end of nose, wing origin, and start of tail
        
        x1 = 0.25
        x2 = (w_origin[0]+w_c_4)/length
        x3 = 0.75
        
        fuse_id = vsp.AddGeom("FUSELAGE") 
        vsp.SetGeomName(fuse_id, fuselage.tag)
        area_tags[fuselage.tag] = ['fuselages',fuselage.tag]
        
        # Set the origins:
        x = fuselage.origin[0][0]
        y = fuselage.origin[0][1]
        z = fuselage.origin[0][2]
        vsp.SetParmVal(fuse_id,'X_Location','XForm',x)
        vsp.SetParmVal(fuse_id,'Y_Location','XForm',y)
        vsp.SetParmVal(fuse_id,'Z_Location','XForm',z)
        vsp.SetParmVal(fuse_id,'Abs_Or_Relitive_flag','XForm',vsp.ABS) # misspelling from OpenVSP
        vsp.SetParmVal(fuse_id,'Origin','XForm',0.0)
    
    # Fuel tank chord bounds
    vsp.SetParmVal(tank_id,'ChordTrimFlag','Design',1.)
    vsp.SetParmVal(tank_id,'ChordTrimMax','Design',chord_trim_max)
    vsp.SetParmVal(tank_id,'ChordTrimMin','Design',chord_trim_min)
    
    # Fuel tank span bounds
    if n_segments>0:
        span_trim_max = get_vsp_trim_from_SUAVE_trim(seg_span_percents,
                                                     vsp_segment_breaks,  
                                                     span_trim_max)
        span_trim_min = get_vsp_trim_from_SUAVE_trim(seg_span_percents,
                                                     vsp_segment_breaks,
                                                     span_trim_min)
    else:
        pass # no change to span_trim
    
    vsp.SetParmVal(tank_id,'UTrimFlag','Design',1.)
    vsp.SetParmVal(tank_id,'UTrimMax','Design',span_trim_max)
    vsp.SetParmVal(tank_id,'UTrimMin','Design',span_trim_min)  
    
    # Set density
    vsp.SetParmVal(tank_id,'Density','Mass_Props',density)  
    
    # Add to the full fuel tank set
    vsp.SetSetFlag(tank_id, fuel_tank_set_ind, True)
    
    return

## @ingroup Input_Output-OpenVSP
def write_fuselage_conformal_fuel_tank(fuse_id,fuel_tank,fuel_tank_set_ind):
    """This writes a conformal fuel tank in a fuselage.
    
    Assumptions:
    Fuselage is aligned with the x axis

    Source:
    N/A

    Inputs:
    fuse_id                                     <str>
    fuel_tank.
      inward_offset                             [m]
      start_length_percent                      [-] .1 is 10%
      end_length_percent                        [-]
      fuel_type.density                         [kg/m^3]
    fuel_tank_set_ind                           <int>

    Outputs:
    Operates on the active OpenVSP model, no direct output

    Properties Used:
    N/A
    """        
    
    
    #stdout = vsp.cvar.cstdout
    #errorMgr = vsp.ErrorMgrSingleton_getInstance()
    #errorMgr.PopErrorAndPrint(stdout)
    
    # Unpack
    try:
        offset         = fuel_tank.inward_offset
        len_trim_max   = fuel_tank.end_length_percent
        len_trim_min   = fuel_tank.start_length_percent  
        density        = fuel_tank.fuel_type.density
    except:
        print('Fuel tank does not contain parameters needed for OpenVSP geometry. Tag: '+fuel_tank.tag)
        return        
    
    tank_id = vsp.AddGeom('CONFORMAL',fuse_id)
    vsp.SetGeomName(tank_id, fuel_tank.tag)    
    
    # Search for proper x position
    # Get min x
    probe_id = vsp.AddProbe(fuse_id,0,0,0,fuel_tank.tag+'_probe')
    vsp.Update()
    x_id  = vsp.FindParm(probe_id,'X','Measure')
    x_pos = vsp.GetParmVal(x_id)    
    fuse_x_min = x_pos
    vsp.DelProbe(probe_id)
    # Get min x
    probe_id = vsp.AddProbe(fuse_id,0,1,0,fuel_tank.tag+'_probe')
    vsp.Update()
    x_id  = vsp.FindParm(probe_id,'X','Measure')
    x_pos = vsp.GetParmVal(x_id)    
    fuse_x_max = x_pos 
    vsp.DelProbe(probe_id)
    # Search for u values
    x_target_start  = (fuse_x_max-fuse_x_min)*fuel_tank.start_length_percent
    x_target_end    = (fuse_x_max-fuse_x_min)*fuel_tank.end_length_percent
    u_start = find_fuse_u_coordinate(x_target_start, fuse_id, fuel_tank.tag)
    u_end   = find_fuse_u_coordinate(x_target_end, fuse_id, fuel_tank.tag)
    # Offset
    vsp.SetParmVal(tank_id,'Offset','Design',offset)      
    
    # Fuel tank length bounds
    vsp.SetParmVal(tank_id,'UTrimFlag','Design',1.)
    vsp.SetParmVal(tank_id,'UTrimMax','Design',u_end)
    vsp.SetParmVal(tank_id,'UTrimMin','Design',u_start)  
    
    # Set density
    vsp.SetParmVal(tank_id,'Density','Mass_Props',density)  
    
    # Add to the full fuel tank set
    vsp.SetSetFlag(tank_id, fuel_tank_set_ind, True)
    
    return

## @ingroup Input_Output-OpenVSP
def get_vsp_trim_from_SUAVE_trim(seg_span_percents,vsp_segment_breaks,trim):
    """Compute OpenVSP span trim coordinates based on SUAVE coordinates
    
    Assumptions:
    Wing does not have end caps

    Source:
    N/A

    Inputs:
    seg_span_percents   [-] range of 0 to 1
    vsp_segment_breaks  [-] range of 0 to 1
    trim                [-] range of 0 to 1 (SUAVE value)

    Outputs:
    trim                [-] OpenVSP trim value

    Properties Used:
    N/A
    """      
    # Determine max chord trim correction
    y_seg_ind = next(i for i,per_y in enumerate(seg_span_percents) if per_y > trim)
    segment_percent_of_total_span = seg_span_percents[y_seg_ind] -\
        seg_span_percents[y_seg_ind-1]
    remaining_percent_within_segment = trim - seg_span_percents[y_seg_ind-1]
    percent_of_segment = remaining_percent_within_segment/segment_percent_of_total_span
    trim = vsp_segment_breaks[y_seg_ind-1] + \
        (vsp_segment_breaks[y_seg_ind]-vsp_segment_breaks[y_seg_ind-1])*percent_of_segment  
    return trim

## @ingroup Input_Output-OpenVSP
def find_fuse_u_coordinate(x_target,fuse_id,fuel_tank_tag):
    """Determines the u coordinate of an OpenVSP fuselage that matches an x coordinate
    
    Assumptions:
    Fuselage is aligned with the x axis

    Source:
    N/A

    Inputs:
    x_target      [m]
    fuse_id       <str>
    fuel_tank_tag <str>

    Outputs:
    u_current     [-] u coordinate for the requests x position

    Properties Used:
    N/A
    """     
    tol   = 1e-3
    diff  = 1000    
    u_min = 0
    u_max = 1    
    while np.abs(diff) > tol:
        u_current = (u_max+u_min)/2
        probe_id = vsp.AddProbe(fuse_id,0,u_current,0,fuel_tank_tag+'_probe')
        vsp.Update()
        x_id  = vsp.FindParm(probe_id,'X','Measure')
        x_pos = vsp.GetParmVal(x_id) 
        diff = x_target-x_pos
        if diff > 0:
            u_min = u_current
        else:
            u_max = u_current
        vsp.DelProbe(probe_id)
    return u_current<|MERGE_RESOLUTION|>--- conflicted
+++ resolved
@@ -596,11 +596,7 @@
         # Figure out the location x location of each section, 3 sections, end of nose, wing origin, and start of tail
         
         x1 = n_fine*width/length
-<<<<<<< HEAD
         x2 = (w_origin[0][0]+w_c_4)/length
-=======
-        x2 = (w_origin+w_c_4)/length
->>>>>>> 22ae1751
         x3 = 1-t_fine*width/length
         
         end_ind = 4
