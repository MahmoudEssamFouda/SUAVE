--- conflicted
+++ resolved
@@ -116,21 +116,15 @@
 
     # ------------------------------------------------------------------
     #  Aerodynamics Analysis
-    #aerodynamics = SUAVE.Analyses.Aerodynamics.SU2_Euler()
-    aerodynamics = SUAVE.Analyses.Aerodynamics.Fidelity_Zero()
+    aerodynamics = SUAVE.Analyses.Aerodynamics.SU2_Euler()
+    #aerodynamics = SUAVE.Analyses.Aerodynamics.Fidelity_Zero()
     aerodynamics.geometry = vehicle
-    
-<<<<<<< HEAD
+
     aerodynamics.process.compute.lift.inviscid.settings.parallel   = True
-    aerodynamics.process.compute.lift.inviscid.settings.processors = 8
+    aerodynamics.process.compute.lift.inviscid.settings.processors = 12
+     
+    aerodynamics.process.compute.lift.inviscid.training.angle_of_attack  = np.array([-2.,3.,8.,12.]) * Units.deg
     aerodynamics.process.compute.lift.inviscid.training_file       = 'base_data.txt'
-=======
-   # aerodynamics.process.compute.lift.inviscid.settings.parallel   = True
-   # aerodynamics.process.compute.lift.inviscid.settings.processors = 12
-    
-    #aerodynamics.process.compute.lift.inviscid.training.angle_of_attack  = np.array([-2.,3.,8.,12.]) * Units.deg
-    #aerodynamics.process.compute.lift.inviscid.training_file       = 'base_data.txt'
->>>>>>> 189bf90f
     
     aerodynamics.settings.drag_coefficient_increment = 0.0000
     analyses.append(aerodynamics)
